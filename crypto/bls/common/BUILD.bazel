load("@prysm//tools/go:def.bzl", "go_library")

go_library(
    name = "go_default_library",
    srcs = [
        "constants.go",
        "error.go",
        "interface.go",
    ],
    importpath = "github.com/prysmaticlabs/prysm/v3/crypto/bls/common",
<<<<<<< HEAD
    visibility = [
        "//beacon-chain/core/blocks:__subpackages__",
        "//beacon-chain/operations/blstoexec:__pkg__",
        "//beacon-chain/rpc/eth/beacon:__subpackages__",
        "//beacon-chain/sync:__subpackages__",
        "//crypto/bls:__subpackages__",
        "//testing:__subpackages__",
    ],
=======
    visibility = ["//visibility:public"],
>>>>>>> bb95d951
    deps = ["//config/fieldparams:go_default_library"],
)<|MERGE_RESOLUTION|>--- conflicted
+++ resolved
@@ -8,17 +8,6 @@
         "interface.go",
     ],
     importpath = "github.com/prysmaticlabs/prysm/v3/crypto/bls/common",
-<<<<<<< HEAD
-    visibility = [
-        "//beacon-chain/core/blocks:__subpackages__",
-        "//beacon-chain/operations/blstoexec:__pkg__",
-        "//beacon-chain/rpc/eth/beacon:__subpackages__",
-        "//beacon-chain/sync:__subpackages__",
-        "//crypto/bls:__subpackages__",
-        "//testing:__subpackages__",
-    ],
-=======
     visibility = ["//visibility:public"],
->>>>>>> bb95d951
     deps = ["//config/fieldparams:go_default_library"],
 )