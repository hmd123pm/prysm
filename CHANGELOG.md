--- conflicted
+++ resolved
@@ -17,11 +17,8 @@
 - GetBeaconStateV2: add Electra case.
 - Implement [consensus-specs/3875](https://github.com/ethereum/consensus-specs/pull/3875)
 - Tests to ensure sepolia config matches the official upstream yaml
-<<<<<<< HEAD
-- `engine_newPayloadV4` used for electra payload communication with execution client
-=======
+- `engine_newPayloadV4`,`engine_getPayloadV4` used for electra payload communication with execution client
 - HTTP endpoint for PublishBlobs
->>>>>>> 2e291645
 
 ### Changed
 
