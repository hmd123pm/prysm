# Changelog

All notable changes to this project will be documented in this file.

The format is based on Keep a Changelog, and this project adheres to Semantic Versioning.

## [Unreleased](https://github.com/prysmaticlabs/prysm/compare/v5.1.0...HEAD)

### Added

- Aggregate and proof committee validation for Electra.
- More tests for electra field generation.
- Light client support: Implement `ComputeFieldRootsForBlockBody`.
- Light client support: Add light client database changes.
- Light client support: Implement capella and deneb changes.
- Light client support: Implement `BlockToLightClientHeader` function.
- Light client support: Consensus types.
- GetBeaconStateV2: add Electra case.
- Implement [consensus-specs/3875](https://github.com/ethereum/consensus-specs/pull/3875)
- Tests to ensure sepolia config matches the official upstream yaml
- HTTP endpoint for PublishBlobs
- GetBlockV2, GetBlindedBlock, ProduceBlockV2, ProduceBlockV3: add Electra case.
- Add Electra support and tests for light client functions
- fastssz version bump (better error messages).
- SSE implementation that sheds stuck clients. [pr](https://github.com/prysmaticlabs/prysm/pull/14413)
<<<<<<< HEAD
- Use engine api get-blobs for block subscriber
=======
- Add Bellatrix tests for light client functions
>>>>>>> 6827bcb2

### Changed

- Electra: Updated interop genesis generator to support Electra.
- `getLocalPayload` has been refactored to enable work in ePBS branch.
- `TestNodeServer_GetPeer` and `TestNodeServer_ListPeers` test flakes resolved by iterating the whole peer list to find
  a match rather than taking the first peer in the map.
- Passing spectests v1.5.0-alpha.4 and v1.5.0-alpha.5.
- Beacon chain now asserts that the external builder block uses the expected gas limit.
- Electra: Add electra objects to beacon API.
- Electra: Updated block publishing beacon APIs to support Electra.
- "Submitted builder validator registration settings for custom builders" log message moved to debug level.
- config: Genesis validator root is now hardcoded in params.BeaconConfig()
- `grpc-gateway-host` is renamed to http-host. The old name can still be used as an alias.
- `grpc-gateway-port` is renamed to http-port. The old name can still be used as an alias.
- `grpc-gateway-corsdomain` is renamed to http-cors-domain. The old name can still be used as an alias.
- `api-timeout` is changed from int flag to duration flag, default value updated.
- Light client support: abstracted out the light client headers with different versions.
- `ApplyToEveryValidator` has been changed to prevent misuse bugs, it takes a closure that takes a `ReadOnlyValidator` and returns a raw pointer to a `Validator`. 
- Removed gorilla mux library and replaced it with net/http updates in go 1.22.
- Clean up `ProposeBlock` for validator client to reduce cognitive scoring and enable further changes.
- Updated k8s-io/client-go to v0.30.4 and k8s-io/apimachinery to v0.30.4
- Migrated tracing library from opencensus to opentelemetry for both the beacon node and validator.
- Refactored light client code to make it more readable and make future PRs easier.
- Update light client helper functions to reference `dev` branch of CL specs
- Updated Libp2p Dependencies to allow prysm to use gossipsub v1.2 .
- Updated Sepolia bootnodes.
- Make committee aware packing the default by deprecating `--enable-committee-aware-packing`.
- Moved `ConvertKzgCommitmentToVersionedHash` to the `primitives` package.
- Fix `engine_exchangeCapabilities` implementation.

### Deprecated
- `--disable-grpc-gateway` flag is deprecated due to grpc gateway removal.
- `--enable-experimental-state` flag is deprecated. This feature is now on by default. Opt-out with `--disable-experimental-state`.

### Removed

- removed gRPC Gateway
- Removed unused blobs bundle cache
- Removed consolidation signing domain from params. The Electra design changed such that EL handles consolidation signature verification.

### Fixed

- Fixed early release of read lock in BeaconState.getValidatorIndex.
- Electra: resolve inconsistencies with validator committee index validation.
- Electra: build blocks with blobs.
- E2E: fixed gas limit at genesis
- Light client support: use LightClientHeader instead of BeaconBlockHeader.
- validator registration log changed to debug, and the frequency of validator registration calls are reduced
- Core: Fix process effective balance update to safe copy validator for Electra.
- `== nil` checks before calling `IsNil()` on interfaces to prevent panics.
- Core: Fixed slash processing causing extra hashing.
- Core: Fixed extra allocations when processing slashings.
- remove unneeded container in blob sidecar ssz response
- Light client support: create finalized header based on finalizedBlock's version, not attestedBlock.
- Light client support: fix light client attested header execution fields' wrong version bug.
- Testing: added custom matcher for better push settings testing.
- Registered `GetDepositSnapshot` Beacon API endpoint.
- Fixed mesh size by appending `gParams.Dhi = gossipSubDhi`

### Security

## [v5.1.0](https://github.com/prysmaticlabs/prysm/compare/v5.0.4...v5.1.0) - 2024-08-20

This release contains 171 new changes and many of these are related to Electra! Along side the Electra changes, there
are nearly 100 changes related to bug fixes, feature additions, and other improvements to Prysm. Updating to this
release is recommended at your convenience.

⚠️ Deprecation Notice: Removal of gRPC Gateway and Gateway Flag Renaming ⚠️

In an upcoming release, we will be deprecating the gRPC gateway and renaming several associated flags. This change will
result in the removal of access to several internal APIs via REST, though the gRPC endpoints will remain unaffected. We
strongly encourage systems to transition to using the beacon API endpoints moving forward. Please refer to PR for more
details.

### Added

- Electra work
- Fork-specific consensus-types interfaces
- Fuzz ssz roundtrip marshalling, cloner fuzzing
- Add support for multiple beacon nodes in the REST API
- Add middleware for Content-Type and Accept headers
- Add debug logs for proposer settings
- Add tracing to beacon api package
- Add support for persistent validator keys when using remote signer. --validators-external-signer-public-keys and
  --validators-external-signer-key-file See the docs page for more info.
- Add AggregateKeyFromIndices to beacon state to reduce memory usage when processing attestations
- Add GetIndividualVotes endpoint
- Implement is_better_update for light client
- HTTP endpoint for GetValidatorParticipation
- HTTP endpoint for GetChainHead
- HTTP endpoint for GetValidatorActiveSetChanges
- Check locally for min-bid and min-bid-difference

### Changed

- Refactored slasher operations to their logical order
- Refactored Gwei and Wei types from math to primitives package.
- Unwrap payload bid from ExecutionData
- Change ZeroWei to a func to avoid shared ptr
- Updated go-libp2p to v0.35.2 and go-libp2p-pubsub to v0.11.0
- Use genesis block root in epoch 1 for attester duties
- Cleanup validator client code
- Old attestations log moved to debug. "Attestation is too old to broadcast, discarding it"
- Modify ProcessEpoch not to return the state as a returned value
- Updated go-bitfield to latest release
- Use go ticker instead of timer
- process_registry_updates no longer makes a full copy of the validator set
- Validator client processes sync committee roll separately
- Use vote pointers in forkchoice to reduce memory churn
- Avoid Cloning When Creating a New Gossip Message
- Proposer filters invalid attestation signatures
- Validator now pushes proposer settings every slot
- Get all beacon committees at once
- Committee-aware attestation packing

### Deprecated

- `--enable-debug-rpc-endpoints` is deprecated and debug rpc points are on by default.

### Removed

- Removed fork specific getter functions (i.e. PbCapellaBlock, PbDenebBlock, etc)

### Fixed

- Fixed debug log "upgraded stake to $fork" to only log on upgrades instead of every state transition
- Fixed nil block panic in API
- Fixed mockgen script
- Do not fail to build block when block value is unknown
- Fix prysmctl TUI when more than 20 validators were listed
- Revert peer backoff changes from. This was causing some sync committee performance issues.
- Increased attestation seen cache expiration to two epochs
- Fixed slasher db disk usage leak
- fix: Multiple network flags should prevent the BN to start
- Correctly handle empty payload from GetValidatorPerformance requests
- Fix Event stream with carriage return support
- Fix panic on empty block result in REST API
- engine_getPayloadBodiesByRangeV1 - fix, adding hexutil encoding on request parameters
- Use sync committee period instead of epoch in `createLightClientUpdate`

### Security

- Go version updated to 1.22

## [v5.0.4](https://github.com/prysmaticlabs/prysm/compare/v5.0.3...v5.0.4) - 2024-07-21

This release has many wonderful bug fixes and improvements. Some highlights include p2p peer fix for windows users,
beacon API fix for retrieving blobs older than the minimum blob retention period, and improvements to initial sync by
avoiding redundant blob downloads.

Updating to this release is recommended at your earliest convenience, especially for windows users.

### Added

- Beacon-api: broadcast blobs in the event of seen block
- P2P: Add QUIC support

### Changed

- Use slices package for various slice operations
- Initsync skip local blobs
- Use read only validators in Beacon API
- Return syncing status when node is optimistic
- Upgrade the Beacon API e2e evaluator
- Don't return error that can be internally handled
- Allow consistent auth token for validator apis
- Change example.org DNS record
- Simplify prune invalid by reusing existing fork choice store call
- use [32]byte keys in the filesystem cache
- Update Libp2p Dependencies
- Parallelize Broadcasting And Processing Each Blob
- Substantial VC cleanup
- Only log error when aggregator check fails
- Update Libp2p Dependencies
- Change Attestation Log To Debug
- update codegen dep and cleanup organization

### Deprecated

- Remove eip4881 flag (--disable-eip-4881)

### Removed

- Remove the Goerli/Prater support
- Remove unused IsViableForCheckpoint
- Remove unused validator map copy method

### Fixed

- Various typos and other cosmetic fixes
- Send correct state root with finalized event stream
- Extend Broadcast Window For Attestations
- Beacon API: Use retention period when fetching blobs
- Backfill throttling
- Use correct port for health check in Beacon API e2e evaluator
- Do not remove blobs DB in slasher.
- use time.NewTimer() to avoid possible memory leaks
- paranoid underflow protection without error handling
- Fix CommitteeAssignments to not return every validator
- Fix dependent root retrival genesis case
- Restrict Dials From Discovery
- Always close cache warm chan to prevent blocking
- Keep only the latest value in the health channel

### Security

- Bump golang.org/x/net from 0.21.0 to 0.23.0

## [v5.0.3](https://github.com/prysmaticlabs/prysm/compare/v5.0.2...v5.0.3) - 2024-04-04

Prysm v5.0.3 is a small patch release with some nice additions and bug fixes. Updating to this release is recommended
for users on v5.0.0 or v5.0.1. There aren't many changes since last week's v5.0.2 so upgrading is not strictly required,
but there are still improvements in this release so update if you can!

### Added

- Testing: spec test coverage tool
- Add bid value metrics
- prysmctl: Command-line interface for visualizing min/max span bucket
- Explicit Peering Agreement implementation

### Changed

- Utilize next slot cache in block rewards rpc
- validator: Call GetGenesis only once when using beacon API
- Simplify ValidateAttestationTime
- Various typo / commentary improvements
- Change goodbye message from rate limited peer to debug verbosity
- Bump libp2p to v0.33.1
- Fill in missing debug logs for blob p2p IGNORE/REJECT

### Fixed

- Remove check for duplicates in pending attestation queue
- Repair finalized index issue
- Maximize Peer Capacity When Syncing
- Reject Empty Bundles

### Security

No security updates in this release.

## [v5.0.2](https://github.com/prysmaticlabs/prysm/compare/v5.0.1...v5.0.2) - 2024-03-27

This release has many optimizations, UX improvements, and bug fixes. Due to the number of important bug fixes and
optimizations, we encourage all operators to update to v5.0.2 at their earliest convenience.

In this release, there is a notable change to the default value of --local-block-value-boost from 0 to 10. This means
that the default behavior of using the builder API / mev-boost requires the builder bid to be 10% better than your local
block profit. If you want to preserve the existing behavior, set --local-block-value-boost=0.

### Added

- API: Add support for sync committee selections
- blobs: call fsync between part file write and rename (feature flag --blob-save-fsync)
- Implement EIP-3076 minimal slashing protection, using a filesystem database (feature flag
  --enable-minimal-slashing-protection)
- Save invalid block to temp --save-invalid-block-temp
- Compute unrealized checkpoints with pcli
- Add gossip blob sidecar verification ms metric
- Backfill min slot flag (feature flag --backfill-oldest-slot)
- adds a metric to track blob sig cache lookups
- Keymanager APIs - get,post,delete graffiti
- Set default LocalBlockValueBoost to 10
- Add bid value metrics
- REST VC metrics

### Changed

- Normalized checkpoint logs
- Normalize filesystem/blob logs
- Updated gomock libraries
- Use Max Request Limit in Initial Sync
- Do not Persist Startup State
- Normalize backfill logs/errors
- Unify log fields
- Do Not Compute Block Root Again
- Optimize Adding Dirty Indices
- Use a Validator Reader When Computing Unrealized Balances
- Copy Validator Field Trie
- Do not log zero sync committee messages
- small cleanup on functions: use slots.PrevSlot
- Set the log level for running on <network> as INFO.
- Employ Dynamic Cache Sizes
- VC: Improve logging in case of fatal error
- refactoring how proposer settings load into validator client
- Spectest: Unskip Merkle Proof test
- Improve logging.
- Check Unrealized Justification Balances In Spectests
- Optimize SubscribeCommitteeSubnets VC action
- Clean up unreachable code; use new(big.Int) instead of big.NewInt(0)
- Update bazel, rules_go, gazelle, and go versions
- replace receive slot with event stream
- New gossip cache size
- Use headstate for recent checkpoints
- Update spec test to official 1.4.0
- Additional tests for KZG commitments
- Enable Configurable Mplex Timeouts
- Optimize SubmitAggregateSelectionProof VC action
- Re-design TestStartDiscV5_DiscoverPeersWithSubnets test
- Add da waited time to sync block log
- add log message if in da check at slot end
- Log da block root in hex
- Log the slot and blockroot when we deadline waiting for blobs
- Modify the algorithm of updateFinalizedBlockRoots
- Rename payloadattribute Timestamps to Timestamp
- Optimize GetDuties VC action
- docker: Add bazel target for building docker tarball
- Utilize next slot cache in block rewards rpc
- Spec test coverage report
- Refactor batch verifier for sharing across packages

### Removed

- Remove unused bolt buckets
- config: Remove DOMAIN_BLOB_SIDECAR.
- Remove unused deneb code
- Clean up: remove some unused beacon state protos
- Cleaned up code in the sync package
- P2P: Simplify code

### Fixed

- Slasher: Reduce surrounding/surrounded attestations processing time
- Fix blob batch verifier pointer receiver
- db/blobs: Check non-zero data is written to disk
- avoid part path collisions with mem addr entropy
- Download checkpoint sync origin blobs in init-sync
- bazel: Update aspect-build/bazel-lib to v2.5.0
- move setting route handlers to registration from start
- Downgrade Level DB to Stable Version
- Fix failed reorg log
- Fix Data Race in Epoch Boundary
- exit blob fetching for cp block if outside retention
- Do not check parent weight on early FCU
- Fix VC DB conversion when no proposer settings is defined and add Experimental flag in the
  --enable-minimal-slashing-protection help.
- keymanager api: lowercase statuses
- Fix unrealized justification
- fix race condition when pinging peers
- Fix/race receive block
- Blob verification spectest
- Ignore Pubsub Messages Hitting Context Deadlines
- Use justified checkpoint from head state to build attestation
- only update head at 10 seconds when validating
- Use correct gossip validation time
- fix 1-worker underflow; lower default batch size
- handle special case of batch size=1
- Always Set Inprogress Boolean In Cache
- Builder APIs: adding headers to post endpoint
- Rename mispelled variable
- allow blob by root within da period
- Rewrite Pruning Implementation To Handle EIP 7045
- Set default fee recipient if tracked val fails
- validator client on rest mode has an inappropriate context deadline for events
- validator client should set beacon API endpoint in configurations
- Fix get validator endpoint for empty query parameters
- Expand Our TTL for our Message ID Cache
- fix some typos
- fix handling of goodbye messages for limited peers
- create the log file along with its parent directory if not present
- Call GetGenesis only once

### Security

- Go version has been updated from 1.21.6 to 1.21.8.

## [v5.0.1](https://github.com/prysmaticlabs/prysm/compare/v5.0.0...v5.0.1) - 2024-03-08

This minor patch release has some nice improvements over the recent v5.0.0 for Deneb. We have minimized this patch
release to include only low risk and valuable fixes or features ahead of the upcoming network upgrade on March 13th.

Deneb is scheduled for mainnet epoch 269568 on March 13, 2024 at 01:55:35pm UTC. All operators MUST update their Prysm
software to v5.0.0 or later before the upgrade in order to continue following the blockchain.

### Added

- A new flag to ensure that blobs are flushed to disk via fsync immediately after write. --blob-save-fsync

### Changed

- Enforce a lower maximum batch limit value to prevent annoying peers
- Download blobs for checkpoint sync block before starting sync
- Set justified epoch to the finalized epoch in Goerli to unstuck some Prysm nodes on Goerli

### Fixed

- Data race in epoch boundary cache
- "Failed reorg" log was misplaced
- Do not check parent weights on early fork choice update calls
- Compute unrealized justification with slashed validators
- Missing libxml dependency

### Security

Prysm version v5.0.0 or later is required to maintain participation in the network after the Deneb upgrade.

## [v5.0.0](https://github.com/prysmaticlabs/prysm/compare/v4.2.1...v5.0.0)

Behold the Prysm v5 release with official support for Deneb on Ethereum mainnet!

Deneb is scheduled for mainnet epoch 269568 on March 13, 2024 at 01:55:35pm UTC. All operators MUST update their Prysm
software to v5.0.0 or later before the upgrade in order to continue following the blockchain.

This release brings improvements to the backfill functionality of the beacon node to support backfilling blobs. If
running a beacon node with checkpoint sync, we encourage you to test the backfilling functionality and share your
feedback. Run with backfill enabled using the flag --enable-experimental-backfill.

Known Issues

- --backfill-batch-size with a value of 1 or less breaks backfill.
- Validator client on v4.2.0 or older uses some API methods that are incompatible with beacon node v5. Ensure that you
  have updated the beacon node and validator client to v4.2.1 and then upgrade to v5 or update both processes at the
  same time to minimize downtime.

### Added

- Support beacon_committee_selections
- /eth/v1/beacon/deposit_snapshot
- Docker images now have coreutils pre-installed
- da_waited_time_milliseconds tracks total time waiting for data availablity check in ReceiveBlock
- blob_written, blob_disk_count, blob_disk_bytes new metrics for tracking blobs on disk
- Backfill supports blob backfilling
- Add mainnet deneb fork epoch config

### Changed

- --clear-db and --force-clear-db flags now remove blobs as well as beaconchain.db
- EIP-4881 is now on by default.
- Updates filtering logic to match spec
- Verbose signature verification is now on by default
- gossip_block_arrival_milliseconds and gossip_block_verification_milliseconds measure in
- milliseconds instead of nanoseconds
- aggregate_attestations_t1 histogram buckets have been updated
- Reduce lookahead period from 8 to 4. This reduces block batch sizes during sync to account for
- larger blocks in deneb.
- Update gohashtree to v0.0.4-beta
- Various logging improvements
- Improved operations during syncing
- Backfill starts after initial-sync is complete

### Deprecated

The following flags have been removed entirely:

- --enable-reorg-late-blocks
- --disable-vectorized-htr
- --aggregate-parallel
- --build-block-parallel
- --enable-registration-cache, disable-gossip-batch-aggregation
- --safe-slots-to-import-optimistically
- --show-deposit-data

### Removed

- Prysm gRPC slasher endpoints are removed
- Remove /eth/v1/debug/beacon/states/{state_id}
- Prysm gRPC endpoints that were marked as deprecated in v4 have been removed
- Remove /eth/v1/beacon/blocks/{block_id}

### Fixed

- Return unaggregated if no aggregated attestations available in GetAggregateAttestation
- Fix JWT auth checks in certain API endpoints used by the web UI
- Return consensus block value in wei units
- Minor fixes in protobuf files
- Fix 500 error when requesting blobs from a block without blobs
- Handle cases were EL client is syncing and unable to provide payloads
- /eth/v1/beacon/blob_sidecars/{block_id} correctly returns an error when invalid indices are requested
- Fix head state fetch when proposing a failed reorg
- Fix data race in background forkchoice update call
- Correctly return "unavailable" response to peers requesting batches before the node completes
- backfill.
- Many significant improvements and fixes to the prysm slasher
- Fixed slashing gossip checks, improves peer scores for slasher peers
- Log warning if attempting to exit more than 5 validators at a time
- Do not cache inactive public keys
- Validator exits prints testnet URLs
- Fix pending block/blob zero peer edge case
- Check non-zero blob data is written to disk
- Avoid blob partial filepath collisions with mem addr entropy

### Security

v5.0.0 of Prysm is required to maintain participation in the network after the Deneb upgrade.

## [v4.2.1](https://github.com/prysmaticlabs/prysm/compare/v4.2.0...v4.2.1) - 2024-01-29

Welcome to Prysm Release v4.2.1! This release is highly recommended for stakers and node operators, possibly being the
final update before V5.

⚠️ This release will cause failures on Goerli, Sepolia and Holeski testnets, when running on certain older CPUs without
AVX support (eg Celeron) after the Deneb fork. This is not an issue for mainnet.

### Added

- Linter: Wastedassign linter enabled to improve code quality.
- API Enhancements:
    - Added payload return in Wei for /eth/v3/validator/blocks.
    - Added Holesky Deneb Epoch for better epoch management.
- Testing Enhancements:
    - Clear cache in tests of core helpers to ensure test reliability.
    - Added Debug State Transition Method for improved debugging.
    - Backfilling test: Enabled backfill in E2E tests for more comprehensive coverage.
- API Updates: Re-enabled jwt on keymanager API for enhanced security.
- Logging Improvements: Enhanced block by root log for better traceability.
- Validator Client Improvements:
    - Added Spans to Core Validator Methods for enhanced monitoring.
    - Improved readability in validator client code for better maintenance (various commits).

### Changed

- Optimizations and Refinements:
    - Lowered resource usage in certain processes for efficiency.
    - Moved blob rpc validation closer to peer read for optimized processing.
    - Cleaned up validate beacon block code for clarity and efficiency.
    - Updated Sepolia Deneb fork epoch for alignment with network changes.
    - Changed blob latency metrics to milliseconds for more precise measurement.
    - Altered getLegacyDatabaseLocation message for better clarity.
    - Improved wait for activation method for enhanced performance.
    - Capitalized Aggregated Unaggregated Attestations Log for consistency.
    - Modified HistoricalRoots usage for accuracy.
    - Adjusted checking of attribute emptiness for efficiency.
- Database Management:
    - Moved --db-backup-output-dir as a deprecated flag for database management simplification.
    - Added the Ability to Defragment the Beacon State for improved database performance.
- Dependency Update: Bumped quic-go version from 0.39.3 to 0.39.4 for up-to-date dependencies.

### Removed

- Removed debug setting highest slot log to clean up the logging process.
- Deleted invalid blob at block processing for data integrity.

### Fixed

- Bug Fixes:
    - Fixed off by one error for improved accuracy.
    - Resolved small typo in error messages for clarity.
    - Addressed minor issue in blsToExecChange validator for better validation.
    - Corrected blobsidecar json tag for commitment inclusion proof.
    - Fixed ssz post-requests content type check.
    - Resolved issue with port logging in bootnode.
- Test Fixes: Re-enabled Slasher E2E Test for more comprehensive testing.

### Security

No security issues in this release.

## [v4.2.0](https://github.com/prysmaticlabs/prysm/compare/v4.1.1...v4.2.0) - 2024-01-11

Happy new year! We have an incredibly exciting release to kick off the new year. This release is **strongly recommended
** for all operators to update as it has many bug fixes, security patches, and features that will improve the Prysm
experience on mainnet. This release has so many wonderful changes that we've deviated from our normal release notes
format to aptly categorize the changes.

### Highlights

#### Upgrading / Downgrading Validators

There are some API changes bundled in this release that require you to upgrade or downgrade in particular order. If the
validator is updated before the beacon node, it will see repeated 404 errors at start up until the beacon node is
updated as it uses a new API endpoint introduced in v4.2.0.

:arrow_up_small:  **Upgrading**: Upgrade the beacon node, then the validator.
:arrow_down_small: **Downgrading**: Downgrade the validator to v4.1.1 then downgrade the beacon node.

#### Deneb Goerli Support

This release adds in full support for the upcoming deneb hard fork on goerli next week on January 17th.

#### Networking Parameter Changes

This release increases the default peer count to 70 from 45. The reason this is done is so that node's running
with default peer counts can perform their validator duties as expected. Users who want to use the old peer count
can add in `--p2p-max-peers=45` as a flag.

#### Profile Guided Optimization

This release has binaries built using PGO, for more information on how it works feel free to look
here: https://tip.golang.org/doc/pgo .
This allows the go compiler to build more optimized Prysm binaries using production profiles and workloads.

#### ARM Supported Docker Images

Our docker images now support amd64 and arm64 architecture! This long awaited feature is finally here for Apple Silicon
and Raspberry Pi users.

### Deneb

#### Core

- Use ROForkchoice in blob verifier
- Add Goerli Deneb Fork Epoch
- Use deneb key for deneb state in saveStatesEfficientInternal
- Initialize Inactivity Scores Correctly
- Excluse DA wait time for chain processing time
- Initialize sig cache for verification.Initializer
- Verify roblobs
- KZG Commitment inclusion proof verifier
- Merkle Proofs of KZG commitments
- Add RO blob sidecar
- Check blob index duplication for blob notifier
- Remove sidecars with invalid proofs
- Proposer: better handling of blobs bundle
- Update proposer RPC to new blob sidecar format
- Implement Slot-Dependent Caching for Blobs Bundle
- Verified roblobs

#### Networking

- Check sidecar index in BlobSidecarsByRoot response
- Use proposer index cache for blob verification
- VerifiedROBlobs in initial-sync
- Reordered blob validation
- Initialize blob storage for initial sync service
- Use verified blob for gossip checks
- Update broadcast method to use `BlobSidecar` instead of `SingedBlobSidecar`
- Remove pending blobs queue
- Reject Blob Sidecar Incorrect Index
- Check return and request lengths for blob sidecar by root
- Fix blob sidecar subnet check
- Add pending blobs queue for missing parent block
- Verify blobs that arrived from by root request
- Reject blobs with invalid parent
- Add more blob and block checks for by range
- Exit early if blob by root request is empty
- Request missing blobs while processing pending queue
- Check blob exists before requesting from peer
- Passing block as arugment for sidecar validation

#### Blob Management

- Remove old blob types
- minimize syscalls in pruning routine
- Prune dangling blob
- Use Afero Walk for Pruning Blob
- Initialize blob storage without pruning
- Fix batch pruning errors
- Blob filesystem add pruning during blob write
- Blob filesystem add pruning at startup
- Ensure partial blob is deleted if there's an error
- Split blob pruning into two funcs
- Use functional options for `--blob-retention-epochs`
- Blob filesystem: delete blobs
- Fix Blob Storage Path
- Add blob getters
- Blob filesystem: Save Blobs
- Blob filesystem: prune blobs
- blobstorage: Improve mkdirall error

#### Beacon-API

- Add rpc trigger for blob sidecar event
- Do not skip mev boost in `v3` block production endpoint
- Beacon APIs: re enabling blob events
- Beacon API: update Deneb endpoints after removing blob signing
- Beacon API: fix get blob returns 500 instead of empty
- Fix bug in Beacon API getBlobs
- Fix blob_sidecar SSE payload
- fix(beacon-chain/rpc): blob_sidecar event stream handler
- Improvements to `produceBlockV3`
- Deneb: Produce Block V3 - adding consensus block value

#### Validator Client

- Validator client: remove blob signing
- Deneb - web3signer

#### Testing

- Enable Deneb For E2E Scenario Tests
- Activate deneb in E2E
- Deneb E2E

#### Miscellaneous

- Update blob pruning log
- Fix total pruned metric + add to logging
- Check kzg commitment count from builder
- Add error wrapping to blob initialization errors
- Blob filesystem metrics
- Check builder header kzg commitment
- Add more color to sending blob by range req log
- Move pruning log to after retention check
- Enhance Pruning Logs
- Rename Blob retention epoch flag
- Check that blobs count is correct when unblinding
- Log blob's kzg commmitment at sync
- Replace MAX_BLOB_EPOCHS usages with more accurate terms
- Fix comment of `BlobSidecarsBySlot`

### Core Prysm Work(Non-Deneb)

#### Core Protocol

- Only process blocks which haven't been processed
- Initialize exec payload fields and enforce order
- Add nil check for head in IsOptimistic
- Unlock forkchoice store if attribute is empty
- Make Aggregating In Parallel The Permanent Default
- Break out several helpers from `postBlockProcess`
- Don't hardcode 4 seconds in forkchoice
- Simplify fcu 4
- Remove the getPayloadAttribute call from updateForkchoiceWithExecution
- Simplify fcu 2
- Remove getPayloadAttributes from FCU call
- Simplify fcu 1
- Remove unsafe proposer indices cache
- Rewrite `ProposeBlock` endpoint
- Remove blind field from block type
- update shuffling caches before calling FCU on epoch boundaries
- Return SignedBeaconBlock from ReadOnlySignedBeaconBlock.Copy
- Use advanced epoch cache when preparing proposals
- refactor Payload Id caches
- Use block value correctly when proposing a block
- use different keys for the proposer indices cache
- Use a cache of one entry to build attestation
- Remove signed block requirement from no-verify functions
- Allow requests for old target roots
- Remove Redundant Hash Computation in Cache
- Fix FFG LMD Consistency Check (Option 2)
- Verify lmd without ancestor
- Track target in forkchoice
- Return early from ReceiveBlock if already sycned

#### Builder

- Adding builder boost factor to get block v3
- Builder API: Fix max field check on toProto function
- Add sanity checks for bundle from builder
- Update Prysm Proposer end points for Builder API
- Builder API: remove blinded blob sidecar
- Allow validators registration batching on Builder API `/eth/v1/builder/validators`

#### State-Management

- Add Detailed Multi Value Metrics
- Optimize Multivalue Slice For Trie Recomputation
- Fix Multivalue Slice Deadlock
- Set Better Slice Capacities in the State

#### Networking

- Refactor Network Config Into Main Config
- Handle potential error from newBlockRangeBatcher
- Clean Up Goodbye Stream Errors
- Support New Subnet Backbone
- Increase Networking Defaults
- Bump Up Gossip Queue Size
- Improve Gossipsub Rejection Metric
- Add Gossipsub Queue Flag
- Fix Deadlock With Subscriber Checker
- Add Additional Pubsub Metrics
- Verify Block Signatures On Insertion Into Pending Queue
- Enhance Validation for Block by Root RPC Requests
- Add a helper for max request block
- Fix Pending Queue Deadline Bug
- Add context deadline for pending queue's receive block
- Fix Pending Queue Expiration Bug
- sync only up to previous epoch on phase 1
- Use correct context for sendBatchRootRequest
- Refactor Pending Block Queue Logic in Sync Package
- Check block exists in pending queue before requesting from peer
- Set Verbosity of Goodbye Logs to Trace
- use read only head state

#### Beacon-API

_Most of the PRs here involve shifting our http endpoints to using vanilla http handlers(without the API middleware)._

- http endpoint cleanup
- Revert "REST VC: Subscribe to Beacon API events "
- proposer and attester slashing sse
- REST VC: Subscribe to Beacon API events
- Simplify error handling for JsonRestHandler
- Update block publishing to 2.4.2 spec
- Use `SkipMevBoost` properly during block production
- Handle HTTP 404 Not Found in `SubmitAggregateAndProof`
- beacon-chain/rpc: use BalanceAtIndex instead of Balances to reduce memory copy
- HTTP endpoints cleanup
- APIs: reusing grpc cors middleware for rest
- Beacon API: routes unit test
- Remove API Middleware
- HTTP validator API: beacon and account endpoints
- REST VC: Use POST to fetch validators
- HTTP handler for Beacon API events
- Move weak subjectivity endpoint to HTTP
- Handle non-JSON responses from Beacon API
- POST version of GetValidators and GetValidatorBalances
- [2/5] light client http api
- HTTP validator API: wallet endpoints
- HTTP Validator API: slashing protection import and export
- Config HTTP endpoints
- Return 404 from `eth/v1/beacon/headers` when there are no blocks
- Pool slashings HTTP endpoints
- Validator HTTP endpoints
- Debug HTTP endpoints
- HTTP validator API: health endpoints
- HTTP Validator API:  `/eth/v1/keystores`
- Allow unknown fields in Beacon API responses
- HTTP state endpoints
- HTTP Validator API: `/eth/v1/validator/{pubkey}/feerecipient`
- HTTP Validator API: `/eth/v1/validator/{pubkey}/gas_limit`
- HTTP VALIDATOR API: remote keymanager api `/eth/v1/remotekeys`
- rpc/apimiddleware: Test all paths can be created
- HTTP Beacon APIs for blocks
- HTTP VALIDATOR API: `/eth/v1/validator/{pubkey}/voluntary_exit`
- HTTP Beacon APIs: 3 state endpoints
- HTTP Beacon APIs for node
- HTTP API: `/eth/v1/beacon/pool/bls_to_execution_changes`
- Register sync subnet when fetching sync committee duties through Beacon API

#### Validator Client

- Refactor validator client help.
- `--validatorS-registration-batch-size` (add `s`)
- Validator client: Always use the `--datadir` value.
- Hook to slot stream instead of block stream on the VC
- CLI: fixing account import ux bugs
- `filterAndCacheActiveKeys`: Stop filtering out exiting validators
- Gracefully handle unknown validator index in the REST VC
- Don't fetch duties for unknown keys
- Fix Domain Data Caching
- Add `--jwt-id` flag
- Make Prysm VC compatible with the version `v5.3.0` of the slashing protections interchange tests.
- Fix handling POST requests in the REST VC
- Better error handling in REST VC
- Fix block proposals in the REST validator client
- CLEANUP: validator exit prompt
- integrate validator count endpoint in validator client

#### Build/CI Work

- Bazel 7.0.0
- Sort static analyzers, add more, fix violations
- For golangci-lint, enable all by default
- Enable mirror linter and fix findings
- Enable usestdlibvars linter and fix findings
- Fix docker image version strings in CI
- fixing sa4006
- Enable errname linter and fix findings
- Remove rules_docker, make multiarch images canonical
- Fix staticcheck violations
- Add staticchecks to bazel builds
- CI: Add merge queue events trigger for github workflows
- Update bazel and other CI improvements
- bazel: Run buildifier, general cleanup
- pgo: Enable pgo behind release flag
- pgo: remove default pprof profile
- zig: Update zig to recent main branch commit
- Enable profile guided optimization for beacon-chain
- Refactor Exported Names to Follow Golang Best Practices
- Update rules_go and gazelle to 0.42 & 0.33 (latest releases)
- Fix image deps

#### Dependency Updates

- Update go to 1.21.6
- Update Our Golang Crypto Library
- Update libp2p/go-libp2p-asn-util to v0.4.1
- Update Libp2p To v0.32.1 and Go to v1.21.5
- Bump google.golang.org/grpc from 1.53.0 to 1.56.3
- Update go to 1.20.10

#### Testing

- Enable Profiling for Long Running E2E Runs
- Fetch Goroutine Traces in E2E
- Fix Up Builder Evaluator
- Increase Blob Batch Parameters in E2E
- Uncomment e2e flakiness
- Update spectests to 1.4.0-beta.5
- Test improvement TestValidateVoluntaryExit_ValidExit
- Simplify post-evaluation in Beacon API evaluator
- Run Evaluator In the Middle Of An Epoch
- Simplify Beacon API evaluator
- Fix Optimistic Sync Evaluator
- Add test helpers to produce commitments and proofs
- Redesign of Beacon API evaluator
- Drop Transaction Count for Transaction Generator
- Add concurrency test for getting attestation state
- Add `construct_generic_block_test` to build file
- Implement Merkle proof spectests
- Remove `/node/peers/{peer_id}` from Beacon API evaluator
- Update spectest and changed minimal preset for field elements
- Better Beacon API evaluator part 1
- beacon-chain/blockchain: fix some datarace in go test
- beacon-node/rpc: fix go test datarace
- Fix Builder Testing For Multiclient Runs
- Fill state attestations
- beacon-chain/sync: fix some datarace in go test
- beacon-chain/execution: fix a data race in testcase
- Add state not found test case

#### Feature Updates

- Make New Engine Methods The Permanent Default
- Make Reorging Of Late Blocks The Permanent Default

#### Miscellaneous

- Update teku's bootnode
- fix metric for exited validator
- Fix typos
- Replace validator count with validator indices in update fee recipient log
- Log value of local payload when proposing
- Small encoding fixes on logs and http error code change
- typo fix
- Fix error string generation for missing commitments
- Increase buffer of events channel
- Fix missing testnet versions. Issue
- Update README.md
- Only run metrics for canonical blocks
- Relax file permissions check on existing directories
- forkchoice.Getter wrapper with locking wrappers
- Initialize cancellable root context in main.go
- Fix forkchoice pkg's comments grammar
- lock RecentBlockSlot
- Comment typo
- Optimize `ReplayBlocks` for Zero Diff
- Remove default value of circuit breaker flags
- Fix Withdrawals
- Remove no-op cancel func
- Update Terms of Service
- fix head slot in log
- DEPRECTATION: Remove exchange transition configuration call
- fix segmentation fork when Capella for epoch is MaxUint64
- Return Error Gracefully When Removing 4881 Flag
- Add zero length check on indices during NextSyncCommitteeIndices
- Replace Empty Slice Literals with Nil Slices
- Refactor Error String Formatting According to Go Best Practices
- Fix redundant type converstion
- docs: fix typo
- Add Clarification To Sync Committee Cache
- Fix typos
- remove bad comment
- Remove confusing comment
- Log when sending FCU with payload attributes
- Fix Withdrawals Marshalling
- beacon-chain/execution: no need to reread and unmarshal the eth1Data twice

## [v4.1.1](https://github.com/prysmaticlabs/prysm/compare/v4.1.0...v4.1.1) - 2023-10-24

This patch release includes two cherry-picked changes from the develop branch to resolve critical issues that affect a
small set of users.

### Fixed

- Fix improperly registered REST API endpoint for validators using Prysm's REST API with an external builder
- Fix deadlock when using --enable-experimental-state feature

### Security

No security issues in thsi release.

## [v4.1.0](https://github.com/prysmaticlabs/prysm/compare/v4.0.8...v4.1.0) - 2023-08-22

- **Fundamental Deneb Support**: This release lays the foundation for Deneb support, although features like backwards
  syncing and filesystem-based blob storage are planned for Q4 2024.
- **Multi-Value Slices for Beacon State**: Implemented multi-value slices to reduce the memory footprint and optimize
  certain processing paths. This data structure allows for storing values shared between state instances more
  efficiently. This feature is controller by the `--enable-experimental-state` flag.
- **EIP-4881 Deposit Tree**: Integrated the EIP-4881 Deposit Tree into Prysm to optimize runtime block processing and
  production. This feature is controlled by a flag: `--enable-eip-4881`
- **BLST version 0.3.11**: Introduced a significant improvement to the portable build's performance. The portable build
  now features runtime detection, automatically enabling optimized code paths if your CPU supports it.
- **Multiarch Containers Preview Available**: multiarch (:wave: arm64 support :wave:) containers will be offered for
  preview at the following locations:
    - Beacon Chain: [gcr.io/prylabs-dev/prysm/beacon-chain:v4.1.0](gcr.io/prylabs-dev/prysm/beacon-chain:v4.1.0)
    - Validator: [gcr.io/prylabs-dev/prysm/validator:v4.1.0](gcr.io/prylabs-dev/prysm/validator:v4.1.0)
    - Please note that in the next cycle, we will exclusively use these containers at the canonical URLs.

### Added

#### EIP-4844:

##### Core:

- **Deneb State & Block Types**: New state and block types added specifically for Deneb.
- **Deneb Protobufs**: Protocol Buffers designed exclusively for Deneb.
- **Deneb Engine API**: Specialized API endpoints for Deneb.
- **Deneb Config/Params**: Deneb-specific configurations and parameters from the deneb-integration branch.

##### Blob Management:

- **Blob Retention Epoch Period**: Configurable retention periods for blobs.
- **Blob Arrival Gossip Metric**: Metrics for blob arrivals via gossip protocol.
- **Blob Merge Function**: Functionality to merge and validate saved/new blobs.
- **Blob Channel**: A channel dedicated to blob processing.
- **Save Blobs to DB**: Feature to save blobs to the database for subscribers.

##### Logging and Validation:

- **Logging for Blob Sidecar**: Improved logging functionalities for Blob Sidecar.
- **Blob Commitment Count Logging**: Introduced logging for blob commitment counts.
- **Blob Validation**: A feature to validate blobs.

##### Additional Features and Tests:

- **Deneb Changes & Blobs to Builder**: Deneb-specific changes and blob functionality added to the builder.
- **Deneb Blob Sidecar Events**: Blob sidecar events added as part of the Deneb release.
- **KZG Commitments**: Functionality to copy KZG commitments when using the builder block.
- **Deneb Validator Beacon APIs**: New REST APIs specifically for the Deneb release.
- **Deneb Tests**: Test cases specific to the Deneb version.
- **PublishBlockV2 for Deneb**: The `publishblockv2` endpoint implemented specifically for Deneb.
- **Builder Override & Builder Flow for Deneb**: An override for the builder and a new RPC to handle the builder flow in
  Deneb.
- **SSZ Detection for Deneb**: SSZ detection capabilities added for Deneb.
- **Validator Signing for Deneb**: Validators can now sign Deneb blocks.
- **Deneb Upgrade Function**: A function to handle the upgrade to Deneb.

#### Rest of EIPs

- **EIP-4788**: Added support for Beacon block root in the EVM.
- **EIP-7044** and **EIP-7045**: Implemented support for Perpetually Valid Signed Voluntary Exits and increased the max
  attestation inclusion slot.

#### Beacon API:

*Note: All Beacon API work is related with moving endpoints into pure HTTP handlers. This is NOT new functionality.*

##### Endpoints moved to HTTP:

- `/eth/v1/beacon/blocks` and `/eth/v1/beacon/blinded_blocks`.
- `/eth/v1/beacon/states/{state_id}/committees`.
- `/eth/v1/config/deposit_contract`.
- `/eth/v1/beacon/pool/sync_committees`.
- `/eth/v1/beacon/states/{state_id}/validators`, `/eth/v1/beacon/states/{state_id}/validators/{validator_id}`
  and `/eth/v1/beacon/states/{state_id}/validator_balances`.
- `/eth/v1/validator/duties/attester/{epoch}`, `/eth/v1/validator/duties/proposer/{epoch}`
  and `/eth/v1/validator/duties/sync/{epoch}`.
- `/eth/v1/validator/register_validator`.
- `/eth/v1/validator/prepare_beacon_proposer`.
- `/eth/v1/beacon/headers`.
- `/eth/v1/beacon/blocks/{block_id}/root`.
- `/eth/v1/validator/attestation_data`.
- `/eth/v1/validator/sync_committee_contribution`.
- `/eth/v1/beacon/genesis` and `/eth/v1/beacon/states/{state_id}/finality_checkpoints`.
- `/eth/v1/node/syncing`.
- `/eth/v1/beacon/pool/voluntary_exits`.
- `/eth/v1/beacon/headers/{block_id}` and `/eth/v1/validator/liveness/{epoch}`.

##### Miscellaneous:

- **Comma-Separated Query Params**: Support for comma-separated query parameters added to Beacon API.
- **Middleware for Query Params**: Middleware introduced for handling comma-separated query parameters.
- **Content-Type Header**: Compliance improved by adding Content-Type header to VC POST requests.
- **Node Version**: REST-based node version endpoint implemented.

#### Other additions

##### Protocol:

- **Multi-Value Slice for Beacon State**: Enhanced the beacon state by utilizing a multi-value slice.
- **EIP-4881 Deposit Tree**: EIP-4881 Deposit Tree integrated into Prysm, controlled by a feature flag.
- **New Engine Methods**: New engine methods set as the default.
- **Light Client Sync Protocol**: Initiation of a 5-part light client sync protocol.
- **Block Commitment Checks**: Functionality to reject blocks with excessive commitments added.

##### State Management:

- **Alloc More Items**: Modified beacon-node/state to allocate an additional item during appends.
- **GetParentBlockHash Helper**: Refactoring of `getLocalPayloadAndBlobs` with a new helper function for fetching parent
  block hashes.
- **RW Lock for Duties**: Read-Write lock mechanism introduced for managing validator duties.

##### Build and CI/CD Improvements:

- **Manual Build Tag**: A "manual" build tag introduced to expedite CI build times.
- **Multiarch Docker Containers**: Support for multiple architectures in Docker containers added.

##### Testing:

- **Init-Sync DA Tests**: Tests for initial sync Data Availability (DA) included.
- **Fuzz List Timeout**: Github workflow for fuzz testing now includes a timeout setting.
- **Go Fuzzing Workflow**: New Github workflow for Go fuzzing on a cron schedule.

##### Logging and Monitoring:

- **FFG-LMD Consistency Logging**: Enhanced logging for Finality Gadget LMD (FFG-LMD) consistency.
- **Validator Count Endpoint**: New endpoint to count the number of validators.

##### User Interface and Web:

- **Web UI Release**: Prysm Web UI v2.0.4 released with unspecified updates and improvements.

##### Testnet support:

- **Holesky Support**: Support for Holesky decompositions integrated into the codebase.

##### Error Handling and Responses:

- **Validation Error in ForkchoiceUpdatedResponse**: Included validation errors in fork choice update responses.
- **Wrapped Invalid Block Error**: Improved error handling for cases where an invalid block error is wrapped..

### Changed

#### General:

- **Skip MEV-Boost Flag**: Updated `GetBlock` RPC to utilize `skip mev-boost` flag.
- **Portable Version of BLST**: Transitioned to portable BLST version as default.
- **Teku Mainnet Bootnodes**: Refreshed Teku mainnet bootnodes ENRs.
- **Geth Version Updates**: Elevated geth to version v1.13.1 for additional stability and features.
- **Parallel Block Building**: Deprecated sequential block building path

#### Deneb-Specific Changes:

- **Deneb Spectests Release**: Upgraded to Deneb spectests v1.4.0-beta.2-hotfix.
- **Deneb API and Builder Cleanup**: Conducted clean-up activities for Deneb-specific API and builder.
- **Deneb Block Versioning**: Introduced changes related to Deneb produce block version 3.
- **Deneb Database Methods**: Adapted database methods to accommodate Deneb.
- **Unused Code Removal**: Eliminated an unused function and pending blobs queue.
- **Blob Sidecar Syncing**: Altered behavior when value is 0.

#### Code Cleanup and Refactor:

- **API Types Cleanup**: Reorganized API types for improved readability.
- **Geth Client Headers**: Simplified code for setting geth client headers.
- **Bug Report Template**: Revised requirements for more clarity.

#### Flags and Configuration:

- **Safe Slots to Import Flag**: Deprecated this flag for standard alignment.
- **Holesky Config**: Revised the Holesky configuration for new genesis.

#### Logging:

- **Genesis State Warning**: Will log a warning if the genesis state size is under 1KB.
- **Debug Log Removal**: Excised debug logs for cleaner output.

#### Miscellaneous:

- **First Aggregation Timing**: Default setting for first aggregation is 7 seconds post-genesis.
- **Pointer Usage**: Modified execution chain to use pointers, reducing copy operations.

#### Dependency Updates:

- **Go Version Update**: Updated to Go version 1.20.7.
- **Go Version Update**: Updated to Go version 1.20.9 for better security.
- **Various Dependencies**: Updated multiple dependencies including Geth, Bazel, rules_go, Gazelle, BLST, and go-libp2p.

### Removed

- **Remote Slashing Protection**: Eliminated the remote slashing protection feature.
- **Go-Playground/Validator**: Removed the go-playground/validator dependency from the Beacon API.
- **Revert Cache Proposer ID**: Reverted the caching of proposer ID on GetProposerDuties.
- **Go-Playground/Validator**: Removed go-playground/validator from Beacon API.
- **Reverted Cache Proposer ID**: Reversed the change that cached proposer ID on GetProposerDuties.
- **Cache Proposer ID**: Reversed the functionality that cached proposer ID on GetProposerDuties.
- **Quadratic Loops in Exiting**: Eliminated quadratic loops that occurred during voluntary exits, improving
  performance.
- **Deprecated Go Embed Rules**: Removed deprecated `go_embed` rules from rules_go, to stay up-to-date with best
  practices.
- **Alpine Images**: Removed Alpine images from the Prysm project.

### Fixed

#### Deneb-Specific Bug Fixes:

- **Deneb Builder Bid HTR**: Fixed an issue related to HashTreeRoot (HTR) in Deneb builder bid.
- **PBV2 Condition**: Corrected conditions related to PBV2.
- **Route Handler and Cleanup**: Updated the route handler and performed minor cleanups.
- **Devnet6 Interop Issues**: Resolved interoperability issues specific to Devnet6.
- **Sepolia Version**: Updated the version information for the Sepolia testnet.
- **No Blob Bundle Handling**: Rectified the handling when no blob bundle exists.
- **Blob Sidecar Prefix**: Corrected the database prefix used for blob sidecars.
- **Blob Retrieval Error**: Added specific error handling for blob retrieval from the database.
- **Blob Sidecar Count**: Adjusted metrics for accurate blob sidecar count.
- **Sync/RPC Blob Usage**: Rectified blob usage when requesting a block by root in Sync/RPC.

#### Cache Fixes:

- **Don't Prune Proposer ID Cache**: Fixed a loop erroneously pruning the proposer ID cache.
- **LastRoot Adjustment**: Altered `LastRoot` to return the head root.
- **Last Canonical Root**: Modified forkchoice to return the last canonical root of the epoch.

#### Block Processing fixes:

- **Block Validation**: Fixed an issue where blocks were incorrectly marked as bad during validation.
- **Churn Limit Helpers**: Improved churn limit calculations through refactoring.
- **Churn with 0 Exits**: Rectified a bug that calculated churn even when there were 0 exits.
- **Proposer Duties Sorting**: Resolved sorting issues in proposer duties.
- **Duplicate Block Processing**: Eliminated redundant block processing.

#### Error Handling and Logging:

- **RpcError from Core Service**: Ensured that `RpcError` is returned from core services.
- **Unhandled Error**: Enhanced error management by handling previously unhandled errors.
- **Error Handling**: Wrapped `ctx.Err` for improved error handling.
- **Attestation Error**: Optimized error management in attestation processing.

#### Test and Build Fixes:

- **Racy Tests in Blockchain**: Resolved race conditions in blockchain tests.
- **TestService_ReceiveBlock**: Modified `TestService_ReceiveBlock` to work as expected.
- **Build Issue with @com_github_ethereum_c_kzg_4844**: Resolved build issues related to this specific library.
- **Fuzz Testing**: Addressed fuzz testing issues in the `origin/deneb-integration`
- **Long-Running E2E Tests**: Fixed issues that were causing the end-to-end tests to run for an extended period.

#### Additional Fixes:

- **Public Key Copies During Aggregation**: Optimized to avoid unnecessary public key copies during aggregation.
- **Epoch Participations**: Fixed the setting of current and previous epoch participations.
- **Verify Attestations**: Resolved an attestation verification issue in proposer logic.
- **Empty JSON/YAML Files**: Fixed an issue where `prysmctl` was writing empty configuration files.
- **Generic Fixes**: Addressed various unspecified issues.
- **Phase0 Block Parsing**: Resolved parsing issues in phase0 blocks on submit.
- **Hex Handling**: Upgraded the hex handling in various modules.
- **Initial Sync PreProcessing**: Resolved an issue affecting the initial sync preprocessing.

### Security

No security updates in this release.

## [v4.0.8](https://github.com/prysmaticlabs/prysm/compare/v4.0.7...v4.0.8) - 2023-08-22

Welcome to Prysm Release v4.0.8! This release is recommended. Highlights:

- Parallel hashing of validator entries in the beacon state. This results in a faster hash tree root. ~3x reduction
- Parallel validations of consensus and execution checks. This results in a faster block verification
- Aggregate parallel is now the default. This results in faster attestation aggregation time if a node is subscribed to
  multiple beacon attestation subnets. ~3x reduction
- Better process block epoch boundary cache usages and bug fixes
- Beacon-API endpoints optimizations and bug fixes

### Added

- Optimization: parallelize hashing for validator entries in beacon state
- Optimization: parallelize consensus & execution validation when processing beacon block
- Optimization: integrate LRU cache (above) for validator public keys
- Cache: threadsafe LRU with non-blocking reads for concurrent readers
- PCLI: add deserialization time in benchmark
- PCLI: add allocation data To benchmark
- Beacon-API: GetSyncCommitteeRewards endpoint
- Beacon-API: SSZ responses for the Publishblockv2
- Beacon-API client: use GetValidatorPerformance
- Spec tests: mainnet withdrawals and bls spec tests
- Spec tests: random and fork transition spec tests
- Spec tests execution payload operation tests
- Metric: block gossip arrival time
- Metric: state regen duration
- Metric: validator is in the next sync committee
- New data structure: multi-value slice

### Changed

- Build: update Go version to 1.20.6
- Build: update hermetic_cc_toolchain
- Optimization: aggregate parallel is now default
- Optimization: do not perform full copies for metrics reporting
- Optimization: use GetPayloadBodies in Execution Engine Client
- Optimization: better nil check for reading validator
- Optimization: better cache update at epoch boundary
- Optimization: improve InnerShuffleList for shuffling
- Optimization: remove span for converting to indexed attestation`
- Beacon-API: optimize GetValidatorPerformance as POST
- Beacon-API: optimize /eth/v1/validator/aggregate_attestation
- Beacon-API: optimize /eth/v1/validator/contribution_and_proofs
- Beacon-API: optimize /eth/v1/validator/aggregate_and_proofs
- Beacon-API: use struct in beacon-chain/rpc/core to store dependencies
- Beacon-API: set CoreService in beaconv1alpha1.Server
- Beacon-API: use BlockProcessed event in certain endpoints
- Syncing: exit sync early with 0 peers to sync
- Cache: only call epoch boundary processing on canonical blocks
- Build: update server-side events dependency
- Refactor: slot tickers with intervals
- Logging: shift Error Logs To Debug
- Logging: clean up attestation routine logs

### Fixed

- Cache: update shuffling caches at epoch boundary
- Cache: committee cache correctly for epoch + 1
- Cache: use the correct context for UpdateCommitteeCache
- Cache: proposer-settings edge case for activating validators
- Cache: prevent the public key cache from overwhelming runtime
- Sync: correctly set optimistic status in the head when syncing
- Sync: use last optimistic status on batch
- Flag: adds local boost flag to main/usage
- Beacon-API: correct header for get block and get blinded block calls
- Beacon-API: GetValidatorPerformance endpoint
- Beacon-API: return correct historical roots in Capella state
- Beacon-API: use the correct root in consensus validation
- Prysm API: size of SyncCommitteeBits
- Mev-boost: builder gas limit fix default to 0 in some cases
- PCLI: benchmark deserialize without clone and init trie
- PCLI: state trie for HTR duration
- Metric: adding fix pending validators balance
- Metric: effective balance for unknown/pending validators
- Comment: comments when receiving block
- Comment: cleanups to blockchain pkg

### Security

No security updates in this release.

## [v4.0.7](https://github.com/prysmaticlabs/prysm/compare/v4.0.6...v4.0.7) - 2023-07-13

Welcome to the v4.0.7 release of Prysm! This recommended release contains many essential optimizations since v4.0.6.

Highlights:

- The validator proposal time for slot 0 has been reduced by 800ms. Writeup and PR
- The attestation aggregation time has been reduced by 400ms—roughly 75% with all subnets subscribed. Flag
  --aggregate-parallel. PR. This is only useful if running more than a dozen validator keys. The more subnets your node
  subscribe to, the more useful.
- The usage of fork choice lock has been reduced and optimized, significantly reducing block processing time. This
  results in a higher proposal and attest rate. PR
- The block proposal path has been optimized with more efficient copies and a better pruning algorithm for pending
  deposits. PR and PR
- Validator Registration cache is enabled by default, this affects users who have used webui along with mevboost. Please
  review PR for details.

Note: We remind our users that there are two versions of the cryptographic library BLST, one is "portable" and less
performant, and another is "non-portable" or "modern" and more performant. Most users would want to use the second one.
You can set the environment variable USE_PRYSM_MODERN=true when using prysm.sh. The released docker images are using the
non-portable version by default.

### Added

- Optimize multiple validator status query
- Track optimistic status on head
- Get attestation rewards API end point
- Expected withdrawals API
- Validator voluntary exit endpoint
- Aggregate atts using fixed pool of go routines
- Use the incoming payload status instead of calling forkchoice
- Add hermetic_cc_toolchain for a hermetic cc toolchain
- Cache next epoch proposers at epoch boundary
- Optimize Validator Roots Computation
- Log Finalized Deposit Insertion
- Move consensus and execution validation outside of onBlock
- Add metric for ReceiveBlock
- Prune Pending Deposits on Finalization
- GetValidatorPerformance http endpoint
- Block proposal copy Bytes Alternatively
- Append Dynamic Adding Trusted Peer Apis

### Changed

- Do not validate merge transition block after Capella
- Metric for balance displayed for public keys without validator indexes
- Set blst_modern=true to be the bazel default build
- Rename payloadHash to lastValidHash in setOptimisticToInvalid
- Clarify sync committee message validation
- Checkpoint sync ux
- Registration Cache by default

### Removed

- Disable nil payloadid log on relayers flags
- Remove unneeded helper
- Remove forkchoice call from notify new payload

### Fixed

- Late block task wait for initial sync
- Log the right block number
- Fix for keystore field name to align with EIP2335
- Fix epoch participation parsing for API
- Spec checker, ensure file does not exit or error
- Uint256 parsing for builder API
- Fuzz target for execution payload
- Contribution doc typo
- Unit test TestFieldTrie_NativeState_fieldConvertersNative
- Typo on beacon-chain/node/node.go
- Remove single bit aggregation for aggregator
- Deflake cloners_test.go
- Use diff context to update proposer cache background
- Update protobuf and protobuf deps
- Run ineffassign for all code
- Increase validator client startup proposer settings deadline
- Correct log level for 'Could not send a chunked response'
- Rrune invalid blocks during initial sync
- Handle Epoch Boundary Misses
- Bump google.golang.org/grpc from 1.40.0 to 1.53.0
- Fix bls signature batch unit test
- Fix Context Cancellation for insertFinalizedDeposits
- Lock before saving the poststate to db

### Security

No security updates in this release.

## [v4.0.6](https://github.com/prysmaticlabs/prysm/compare/v4.0.5...v4.0.6) - 2023-07-15

Welcome to v4.0.6 release of Prysm! This recommended release contains many essential optimizations since v4.0.5. Notable
highlights:

Better handling of state field trie under late block scenario. This improves the next slot proposer's proposed time
Better utilization of next slot cache under various conditions

**Important read:**

1.) We use this opportunity to remind you that two different implementations of the underlying cryptographic library
BLST exist.

- portable: supports every CPU made in the modern era
- non-portable: more performant but requires your CPU to support special instructions

Most users will want to use the "non-portable" version since most CPUs support these instructions. Our docker builds are
now non-portable by default. Most users will benefit from the performance improvements. You can run with the "portable"
versions if your CPU is old or unsupported. For binary distributions and to maintain backward compatibility with older
versions of prysm.sh or prysm.bat, users that want to benefit from the non-portable performance improvements need to add
an environment variable, like so: USE_PRYSM_MODERN=true prysm.sh beacon-chain prefix, or download the "non-portable"
version of the binaries from the github repo.

2.) A peering bug that led to nodes losing peers gradually and eventually needing a restart has been patched. Nodes
previously affected by it can remove the --disable-resource-manager flag from v4.0.6 onwards.

### Added

- Copy state field tries for late block
- Utilize next slot cache correctly under late block scenario
- Epoch boundary uses next slot cache
- Beacon API broadcast_validation to block publishing
- Appropriate Size for the P2P Attestation Queue
- Flag --disable-resource-manager to disable resource manager for libp2p
- Beacon RPC start and end block building time logs
- Prysmctl: output proposer settings
- Libp2p patch
- Handle trusted peers for libp2p
- Spec test v1.4.0-alpha.1

### Changed

- Use fork-choice store to validate sync message faster
- Proposer RPc unblind block workflow
- Restore flag disable-peer-scorer
- Validator import logs improvement
- Optimize zero hash comparisons in forkchoice
- Check peer threshold is met before giving up on context deadline
- Cleanup of proposer payload ID cache
- Clean up set execution data for proposer RPC
- Update Libp2p to v0.27.5
- Always Favour Yamux for Multiplexing
- Ignore Phase0 Blocks For Monitor
- Move hash tree root to after block broadcast
- Use next slot cache for sync committee
- Log validation time for blocks
- Change update duties to handle all validators exited check
- Ignore late message log

### Removed

- SubmitblindBlock context timeout
- Defer state feed In propose block

### Fixed

- Sandwich attack on honest reorgs
- Missing config yamls for specific domains
- Release lock before panic for feed
- Return 500 in `/eth/v1/node/peers` interface
- Checkpoint sync uses correct slot

### Security

No security updates in this release.

## [v4.0.5](https://github.com/prysmaticlabs/prysm/compare/v4.0.4...v4.0.5) - 2023-05-22

Welcome to v4.0.5 release of Prysm! This release contains many important improvements and bug fixes since v4.0.4,
including significant improvements to attestation aggregation. See @potuz's
notes [here](https://hackmd.io/TtyFurRJRKuklG3n8lMO9Q). This release is **strongly** recommended for all users.

Note: The released docker images are using the portable version of the blst cryptography library. The Prysm team will
release docker images with the non-portable blst library as the default image. In the meantime, you can compile docker
images with blst non-portable locally with the `--define=blst_modern=true` bazel flag, use the "-modern-" assets
attached to releases, or set environment varaible USE_PRYSM_MODERN=true when using prysm.sh.

### Added

- Added epoch and root to "not a checkpt in forkchoice" log message
- Added cappella support for eth1voting tool
- Persist validator proposer settings in the validator db.
- Add flag to disable p2p resource management. This flag is for debugging purposes and should not be used in production
  for extended periods of time. Use this flag if you are experiencing significant peering issues.
  --disable-resource-manager

### Changed

- Improved slot ticker for attestation aggregation
- Parallel block production enabled by default. Opt out with --disable-build-block-parallel if issues are suspected with
  this feature.
- Improve attestation aggregation by not using max cover on unaggregated attestations and not checking subgroup of
  previously validated signatures.
- Improve sync message processing by using forkchoice

### Fixed

- Fixed --slasher flag.
- Fixed state migration for capella / bellatrix
- Fix deadlock when using --monitor-indices

### Security

No security updates in this release.

## [v4.0.4](https://github.com/prysmaticlabs/prysm/compare/v4.0.3...v4.0.4) - 2023-05-15

Welcome to v4.0.4 release of Prysm! This is the first full release following the recent mainnet issues and it is very
important that all stakers update to this release as soon as possible.

Aside from the critical fixes for mainnet, this release contains a number of new features and other fixes since v4.0.3.

### Added

- Feature to build consensus and execution blocks in parallel. This feature has shown a noticeable reduction (~200ms) in
  block proposal times. Enable with --build-block-parallel
- An in memory cache for validator registration can be enabled with --enable-registration-cache. See PR description
  before enabling.
- Added new linters
- Improved tracing data for builder pipeline
- Improved withdrawal phrasing in validator withdrawal tooling
- Improved blinded block error message
- Added test for future slot tolerance
- Pre-populate bls pubkey cache
- Builder API support in E2E tests

### Changed

- Updated spectests to v1.3
- Cleanup duplicated code
- Updated method signature for UnrealizedJustifiedPayloadBlockHash()
- Updated k8s.io/client-go to 0.20.0
- Removed unused method argument
- Refactored / moved some errors to different package
- Update next slot cache at an earlier point in block processing
- Use next slot cache for payload attribute
- Cleanup keymanager mock
- Update to go 1.20
- Modify InsertFinalizedDeposits signature to return an error
- Improved statefeed initialization
- Use v1alpha1 server in block production
- Updated go generated files
- Typo corrections

### Fixed

- Fixed e2e tx fuzzer nilerr lint issue
- Fixed status for pending validators with multiple deposits
- Use gwei in builder value evaluation
- Return correct error when failing to unmarshal genesis state
- Avoid double state copy in latestAncestor call
- Fix mock v1alpha1 server
- Fix committee race test
- Fix flaky validator tests
- Log correctly when the forkchoice head changed
- Filter inactive keys from mev-boost / builder API validator registration
- Save attestation to cache when calling SubmitAttestation in beacon API
- Avoid panic on nil broadcast object
- Fix initialization race
- Properly close subnet iterator
- ⚠️ Ignore untimely attestations
- Fix inverted metric
- ⚠️ Save to checkpoint cache if next state cache hits

### Security

This release contains some important fixes that improve the resiliency of Ethereum Consensus Layer.
See https://github.com/prysmaticlabs/prysm/pull/12387 and https://github.com/prysmaticlabs/prysm/pull/12398.

## [v4.0.3](https://github.com/prysmaticlabs/prysm/compare/v4.0.2...v4.0.3) - 2023-04-20

### Added

- Add REST API endpoint for beacon chain client's GetChainHead
- Add prepare-all-payloads flag
- support modifying genesis.json for capella
- Add support for engine_exchangeCapabilities
- prysmctl: Add support for writing signed validator exits to disk

### Changed

- Enable misspell linter & fix findings

### Fixed

- Fix Panic In Builder Service
- prysmctl using the same genesis func as e2e
- Check that Builder Is Configured
- Correctly use Gwei to compare builder bid value
- Fix Broken Dependency
- Deflake TestWaitForActivation_AccountsChanged
- Fix Attester Slashing Validation In Gossip
- Keymanager fixes for bad file writes
- windows: Fix build after PR 12293

### Security

No security updates in this release.

## [v4.0.2](https://github.com/prysmaticlabs/prysm/compare/v4.0.1...v4.0.2) - 2023-04-12

This release fixes a critical bug on Prysm interacting with mev-boost / relayer. You MUST upgrade to this release if you
run Prysm with mev boost and relayer, or you will be missing block proposals during the first days after the Shapella
fork while the block has bls-to-exec changes.
Post-mortem that describes this incident will be provided by the end of the week.

One of this release's main optimizations is revamping the next slot cache. It has been upgraded to be more performant
across edge case re-org scenarios. This can help with the bad head attestation vote.

Minor fixes in this release address a bug that affected certain large operators querying RPC endpoints. This bug caused
unexpected behavior and may have impacted the performance of affected operators. To resolve this issue, we have included
a patch that ensures proper functionality when querying RPC endpoints.

### Added

- CLI: New beacon node flag local-block-value-boost that allows the local block value to be multiplied by the boost
  value
- Smart caching for square root computation
- Beacon-API: Implemented Block rewards endpoint
- Beacon-API client: Implemented GetSyncStatus endpoint
- Beacon-API client: Implemented GetGenesis endpoint
- Beacon-API client: Implemented ListValidators endpoint

### Changed

- Block processing: Optimize next slot cache
- Execution-API: Used unrealized justified block hash for FCU call
- CLI: Improved voluntary exit confirmation prompt
- Unit test: Unskip API tests
- End to end test: Misc improvements
- Build: Build tag to exclude mainnet genesis from prysmctl
- Dependency: Update go-ethereum to v1.11.3
- Dependency: Update lighthouse to v4.0.1

### Fixed

- Builder: Unblind beacon block correctly with bls-to-exec changes
- Block construction: Default to local payload on error correctly
- Block construction: Default to local payload on nil value correctly
- Block processing: Fallback in update head on error
- Block processing: Add orphaned operations to the appropriate pool
- Prysm-API: Fix Deadlock in StreamChainHead
- Beacon-API: Get header error, nil summary returned from the DB
- Beacon-API: Broadcast correct slashing object

### Security

No security updates in this release.

## [v4.0.1](https://github.com/prysmaticlabs/prysm/compare/v4.0.0...v4.0.1)

This is a reissue of v4.0.0. See https://github.com/prysmaticlabs/prysm/issues/12201 for more information.

## [v4.0.0](https://github.com/prysmaticlabs/prysm/compare/v3.2.2...v4.0.0)

### Added

- Config: set mainnet capella epoch
- Validator: enable proposer to reorg late block
- Metric: bls-to-exec count in the operation pool
- Metric: pubsub metrics racer
- Metric: add late block metric
- Engine-API: Implement GetPayloadBodies
- Beacon-API: Implement GetPayloadAttribute SSE
- Prysm CLI: add experimental flags to dev mode
- Prysmctl utility: add eth1data to genesis state
- Spec test: EIP4881 spec compliance tests
- Spec test: forkchoice lock to fix flaskyness

### Changed

- Prysm: upgrade v3 to v4
- Prysm: apply goimports to generated files
- Validator: lower builder circuit breaker thresholds to 5 missed slots per epoch and updates off by 1
- Validator: reorg late block by default
- Forkchoice: cleanups
- Forkchoice: remove bouncing attack fix and strength equivocation discarding
- Forkchoice: call FCU at 4s mark if there's no new head
- Forkchoice: better locking on calls to retrieving ancestor root
- Forkchoice: stricker visibility for blockchain package access
- Block processing: optimizing validator balance retrieval by using epoch boundary cache
- Block processing: reduce FCU calls
- Block processing: increase attempted reorgs at the correct spot
- Block processing: remove duplicated bls to exec message pruning
- Block processing: skip hash tree root state when checking optimistic mode
- Prysm-API: mark GetChainHead deprecated
- Logging: add late block logs
- Logging: enhancements and clean ups
- Build: fix bazel remote cache upload
- Build: update cross compile toolchains
- Build: only build non-test targets in hack/update-go-pbs.sh
- Build: update rules_go to v0.38.1 and go_version to 1.19.7
- Build: replace bazel pkg_tar rule with canonical @rules_pkg pkg_tar
- Build: update bazel to 6.1.0
- Libp2p: updated to latest version
- Libp2p: make peer scorer permanent default
- Test: disable e2e slasher test
- CLI: derecate the following flags

### Deprecated

The following flags have been deprecated.

- disable-peer-scorer
- disable-vectorized-htr
- disable-gossip-batch-aggregation

### Removed

- Prsym remote signer
- CLI: Prater feature flag
- CLI: Deprecated flags
- Unit test: unused beacon chain altair mocks
- Validator REST API: unused endpoints

The following flags have been removed.

- http-web3provider
- enable-db-backup-webhook
- bolt-mmap-initial-size
- disable-discv5
- enable-reorg-late-blocks
- disable-attesting-history-db-cache
- enable-vectorized-htr
- enable-peer-scorer
- enable-forkchoice-doubly-linked-tree
- enable-back-pull
- enable-duty-count-down
- head-sync
- enable-gossip-batch-aggregation
- enable-larger-gossip-history
- fallback-web3provider
- disable-native-state
- enable-only-blinded-beacon-blocks
- ropsten
- interop-genesis-state
- experimental-enable-boundary-checks
- disable-back-pull
- disable-forkchoice-doubly-linked-tree

### Fixed

- Validator: startup deadline
- Prysmctl: withdrawals fork checking logic
- End-to-end test: fix flakes
- End-to-end test: fix altair transition
- Unit test: fix error message in

### Security

This release is required to participate in the Capella upgrade.

## [v3.2.2](https://github.com/prysmaticlabs/prysm/compare/v3.2.2...v3.2.1) - 2023-05-10

Gm! ☀️ We are excited to announce our release for upgrading Goerli testnet to Shanghai / Capella! 🚀

This release is MANDATORY for Goerli testnet. You must upgrade your Prysm beacon node and validator client to this
release before Shapella hard fork time epoch=162304 or UTC=14/03/2023, 10:25:36 pm.

This release is a low-priority for the mainnet.
This release is the same commit as v3.2.2-rc.3. If you are already running v3.2.2-rc.3, then you do not need to update
your client.

### Added

- Capella fork epoch
- Validator client REST implementation GetFeeRecipientByPubKey
- New end-to-end test for post-attester duties

### Changed

- Storing blind beacon block by default for new Prysm Database
- Raise the max grpc message size to a very large value by default
- Update rules docker to v0.25.0
- Update distroless base images
- Update protoc-gen-go-cast to suppress tool output
- Update deps for Capella
- Remove gRPC fallback client from validator REST API
- Prysmctl now verifies capella fork for bls to exec message change
- Core block processing cleanup
- Better locking design around forkchoice store
- Core process sync aggregate function returns reward amount
- Use Epoch boundary cache to retrieve balances
- Misc end-to-end test improvements and fixes
- Add slot number to proposal error log

### Deprecated

- Deprecate flag --interop-genesis-state

### Removed

- Remove Ropsten testnet config and feature flag

### Security

This release is required for Goerli to upgrade to Capella.

## [v3.2.1](https://github.com/prysmaticlabs/prysm/compare/v3.2.0...v3.2.1) - 2023-02-13

We are excited to announce the release of Prysm v3.2.1 🎉

This is the first release to support Capella / Shanghai. The Sepolia testnet Capella upgrade time is currently set to
2/28/2023, 4:04:48 AM UTC. The Goerli testnet and Mainnet upgrade times are still yet to be determined. In Summary:

- This is a mandatory upgrade for Sepolia nodes and validators
- This is a recommended upgrade for Goerli and Mainnet nodes and validators

There are some known issues with this release.

- mev-boost, relayer, and builder support for Capella upgrade are built in but still need to be tested. Given the lack
  of testing infrastructure, none of the clients could test this for withdrawals testnet. There may be hiccups when
  using mev-boost on the Capella upgraded testnets.

### Added

- Capella Withdrawal support
- Add Capella fork epoch for Sepolia
- Various Validator client REST implementations (Part of EPF)
- Various Beacon API additions
- Cache Fork Digest Computation to save compute
- Beacon node can bootstrap from non-genesis state (i.e bellatrix state)
- Refactor bytesutil, add support for go1.20 slice to array conversions
- Add Span information for attestation record save request
- Matric addition
- Identify invalid signature within batch verification
- Support for getting consensus values from beacon config
- EIP-4881: Spec implementation
- Test helper to generate valid bls-to-exec message
- Spec tests v1.3.0 rc.2

### Changed

- Prysm CLI utility support for exit
- Beacon API improvement
- Prysm API get block RPC
- Prysm API cleanups
- Block processing cleanup,
- Forkchoice logging improvements
- Syncing logging improvement
- Validator client set event improvement for readability and error handling
- Engine API implementation cleanups
- End to end test improvements
- Prysm CLI withdrawal ux improvement
- Better log for the block that never became head

### Removed

- Remove cache lookup and lock request for database boltdb transaction

### Fixed

- Beacon API
- Use the correct attribute if there's a payload ID cache miss
- Call FCU with an attribute on non-head block
- Sparse merkle trie bug fix
- Waiting For Bandwidth Issue While Syncing
- State Fetcher to retrieve correct epoch
- Exit properly with terminal block hash
- PrepareBeaconProposer API duplicating validator indexes when not persisted in DB
- Multiclient end-to-end
- Deep source warnings

### Security

There are no security updates in this release.

## [v3.2.0](https://github.com/prysmaticlabs/prysm/compare/v3.1.2...v3.2.0) - 2022-12-16

This release contains a number of great features and improvements as well as progress towards the upcoming Capella
upgrade. This release also includes some API changes which are reflected in the minor version bump. If you are using
mev-boost, you will need to update your prysm client to v3.2.0 before updating your mev-boost instance in the future.
See [flashbots/mev-boost#404](https://github.com/flashbots/mev-boost/issues/404) for more details.

### Added

- Support for non-english mnemonic phrases in wallet creation.
- Exit validator without confirmation prompt using --force-exit flag
- Progress on Capella and eip-4844 upgrades
- Added randao json endpoint. /eth/v1/beacon/states/{state_id}/randao
- Added liveness endpoint /eth/v1/validator/liveness/{epoch}
- Progress on adding json-api support for prysm validator
- Prysmctl can now generate genesis.ssz for forks after phase0.

### Changed

- --chain-config-file now throws an error if used concurrently with --network flag.
- Added more histogram metrics for block arrival latency times block_arrival_latency_milliseconds
- Priority queue RetrieveByKey now uses read lock instead of write lock
- Use custom types for certain ethclient requests. Fixes an issue when using prysm on gnosis chain.
- Updted forkchoice endpoint /eth/v1/debug/forkchoice (was /eth/v1/debug/beacon/forkchoice)
- Include empty fields in builder json client.
- Computing committee assignments for slots older than the oldest historical root in the beacon state is now forbidden

### Removed

- Deprecated protoarray tests have been removed

### Fixed

- Unlock pending block queue if there is any error on inserting a block
- Prysmctl generate-genesis yaml file now uses the correct format
- ENR serialization now correctly serializes some inputs that did not work previously
- Use finalized block hash if a payload ID cache miss occurs
- prysm.sh now works correctly with Mac M1 chips (it downloads darwin-arm64 binaries)
- Use the correct block root for block events api
- Users running a VPN should be able to make p2p dials.
- Several minor typos and code cleanups

### Security

- Go is updated to 1.19.4.

## [v3.1.2](https://github.com/prysmaticlabs/prysm/compare/v3.1.1...v3.1.2) - 2022-10-27

### Added

- Timestamp field to forkchoice node json responses
- Further tests to non-trivial functions of the builder service
- Support for VotedFraction in forkchoice
- Metrics for reorg distance and depths
- Support for optimistic sync spectests
- CLI flag for customizing engine endpoint timeout --engine-endpoint-timeout-seconds
- Support for lodestar identification in p2p monitoring
- --enable-full-ssz-data-logging to display debug ssz data on gossip messages that fail validation
- Progress on capella and withdrawals support
- Validator exit can be performed from prysmctl
- Blinded block support through the json API

### Changed

- Refactoring / cleanup of keymanager
- Refactoring / improvements in initial sync
- Forkchoice hardening
- Improved log warnings when fee recipient is not set
- Changed ready for merge log frequency to 1 minute
- Move log Unable to cache headers for execution client votes to debug
- Rename field in invalid pruned blocks log
- Validate checkpoint slot
- Return an error if marshaling invalid Uint256
- Fallback to uncached getPayload if timeout
- Update bazel to 5.3.0
- godocs cleanup and other cleanups
- Forkchoice track highest received root
- Metrics updated block arrival time histograms
- Log error and continue when proposer boost roots are missing
- Do not return on error during on_tick
- Do not return on error after update head
- Update default RPC HTTP timeout to 30s
- Improved fee recipient UX.
- Produce block skips mev-boost
- Builder getPayload timeout set to 3s
- Make stategen aware of forkchoice
- Increase verbosity of warning to error when new head cannot be determined when receiving an attestation
- Provide justified balances to forkchoice
- Update head continues without attestations
- Migrate historical states in another goroutine to avoid blocking block execution
- Made API middleware structs public
- Updated web UI to v2.0.2
- Default value for --block-batch-limit-burst-factor changed from 10 to 2.
- Vendored leaky bucket implementation with minor modifications

### Deprecated

- --disable-native-state flag and associated feature

### Removed

- Unused WithTimeout for builder client
- Optimistic sync candidate check
- Cleans up proto states
- Protoarray implementation of forkchoice

### Fixed

- Block fields to return a fixed sized array rather than slice
- Lost cancel in validator runner
- Release held lock on error
- Properly submit blinded blocks
- Unwanted wrapper of gRPC status errors
- Sync tests fixed and updated spectests to 1.2.0
- Prevent timeTillDuty from reporting a negative value
- Don't mark /healthz as unhealthy when mev-boost relayer is down
- Proposer index cache and slot is used for GetProposerDuties
- Properly retrieve values for validator monitoring flag from cli
- Fee recipient fixes and persistence
- Handle panic when rpc client is not yet initialized
- Improved comments and error messages
- SSL support for multiple gRPC endpoints
- Addressed some tool feedback and code complaints
- Handle unaggregated attestations in the event feed
- Prune / expire payload ID cache entries when using beacon json API
- Payload ID cache may have missed on skip slots due to incorrect key computation

### Security

- Libp2p updated to v0.22.0

## [v3.1.1](https://github.com/prysmaticlabs/prysm/compare/v3.1.0...v3.1.1) - 2022-09-09

This is another highly recommended release. It contains a forkchoice pruning fix and a gossipsub optimization. It is
recommended to upgrade to this release before the Merge next week, which is currently tracking for Wed Sept
14 (https://bordel.wtf/). Happy staking! See you on the other side!

### Fixed

- Fix memory leaks in fork choice store which leads to node becoming slower
- Improve connectivity and solves issues connecting with peers

### Security

No security updates in this release.

## [v3.1.0](https://github.com/prysmaticlabs/prysm/compare/v3.1.0...v3.0.0) - 2022-09-05

Updating to this release is highly recommended as it contains several important fixes and features for the merge. You
must be using Prysm v3 or later before Bellatrix activates on September 6th.

**Important docs links**

- [How to prepare for the merge](https://docs.prylabs.network/docs/prepare-for-merge)
- [How to check merge readiness status](https://docs.prylabs.network/docs/monitoring/checking-status)

### Added

- Add time until next duty in epoch logs for validator
- Builder API: Added support for deleting gas limit endpoint
- Added debug endpoint GetForkChoice for doubly-linked-tree
- Added support for engine API headers. --execution-headers=key=value
- New merge specific metrics. See

### Changed

- Deposit cache now returns shallow copy of deposits
- Updated go-ethereum dependency to v1.10.23
- Updated LLVM compiler version to 13.0.1
- Builder API: filter 0 bid and empty tx root responses
- Allow attestations/blocks to be received by beacon node when the nodes only optimistically synced
- Add depth and distance to CommonAncestorRoot reorg object
- Allocate slice array to expected length in several methods
- Updated lighthouse to version v3 in E2E runner
- Improved handling of execution client errors
- Updated web3signer version in E2E runner
- Improved error messages for db unmarshalling failures in ancestor state lookup
- Only updated finalized checkpoints in database if its more recent than previous checkpoint

### Removed

- Dead / unused code delete

### Fixed

- Fixed improper wrapping of certain errors
- Only log fee recipient message if changed
- Simplify ListAttestations RPC method fixes
- Fix several RPC methods to be aware of the appropriate fork
- Fixed encoding issue with builder API register validator method. fixes
- Improved blinded block handling in API. fixes
- Fixed IPC path for windows users
- Fix proposal of blinded blocks
- Prysm no longer crashes on start up if builder endpoint is not available

### Security

There are no security updates in this release.

## [v3.0.0](https://github.com/prysmaticlabs/prysm/compare/v3.0.0...v2.1.4) 2022-08-22

### Added

- Passing spectests v1.2.0-rc.3
- prysmctl: Generate genesis state via prysmctl testnet generate-genesis [command options] [arguments...]
- Keymanager: Add support for setting the gas limit via API.
- Merge: Mainnet merge epoch and TTD defined!
- Validator: Added expected wait time for pending validator activation in log message.
- Go: Prysm now uses proper versioning suffix v3 for this release. GoDocs and downstream users can now import prysm as
  expected for go projects.
- Builder API: Register validator via HTTP REST Beacon API endpoint /eth/v1/validator/register_validator
- Cross compilation support for Mac ARM64 chips (Mac M1, M2)

### Changed

- **Require an execution client** `--execution-endpoint=...`. The default value has changed to `localhost:8551` and you
  must use the jwt flag `--jwt-secret=...`. Review [the docs](https://docs.prylabs.network/docs/prepare-for-merge) for
  more information
- `--http-web3provider` has been renamed to `--execution-endpoint`. Please update your configuration
  as `--http-web3provider` will be removed in a future release.
- Insert attestations into forkchoice sooner
- Builder API: `gas_limit` changed from int to string to support JSON / YAML configs. `--suggested-gas-limit` changed
  from int to string.
- Fork choice: Improved handling of double locks / deadlocks
- Lower libp2p log level
- Improved re-org logs with additional metadata
- Improved error messages found by semgrep
- Prysm Web UI updated to release v2.0.1
- Protobuf message renaming (non-breaking changes)
- Enabled feature to use gohashtree by default. Disable with `--disable-vectorized-htr`
- Enabled fork choice doubly linked tree feature by default. Disable with `--disable-forkchoice-doubly-linked-tree`
- Remote signer: Renamed some field names to better represent block types (non-breaking changes for gRPC users, possibly
  breaking change for JSON API users)
- Builder API: require header and payload root match.
- Improved responses for json-rpc requests batching when using blinded beacon blocks.
- Builder API: Improved error messages
- Builder API: Issue warning when validator expects builder ready beacon node, but beacon node is not configured with a
  relay.
- Execution API: Improved payload ID to handle reorg scenarios

### Deprecated

- Several features have been promoted to stable or removed. The following flags are now deprecated and will be removed
  in a future
  release. `--enable-db-backup-webhook`, `--bolt-mmap-initial-size`, `--disable-discv5`, `--disable-attesting-history-db-cache`, `--enable-vectorized-htr`, `--enable-peer-scorer`, `--enable-forkchoice-doubly-linked-tree`, `--enable-duty-count-down`, `--head-sync`, `--enable-gossip-batch-aggregateion`, `--enable-larger-gossip-history`, `--fallback-web3provider`, `--use-check-point-cache`.
- Several beacon API endpoints marked as deprecated

### Removed

- Logging: Removed phase0 fields from validator performance log messages
- Deprecated slasher protos have been removed
- Deprecated beacon API endpoints
  removed: `GetBeaconState`, `ProduceBlock`, `ListForkChoiceHeads`, `ListBlocks`, `SubmitValidatorRegistration`, `GetBlock`, `ProposeBlock`
- API: Forkchoice method `GetForkChoice` has been removed.
- All previously deprecated feature flags have been
  removed. `--enable-active-balance-cache`, `--correctly-prune-canonical-atts`, `--correctly-insert-orphaned-atts`, `--enable-next-slot-state-cache`, `--enable-batch-gossip-verification`, `--enable-get-block-optimizations`, `--enable-balance-trie-computation`, `--disable-next-slot-state-cache`, `--attestation-aggregation-strategy`, `--attestation-aggregation-force-opt-maxcover`, `--pyrmont`, `--disable-get-block-optimizations`, `--disable-proposer-atts-selection-using-max-cover`, `--disable-optimized-balance-update`, `--disable-active-balance-cache`, `--disable-balance-trie-computation`, `--disable-batch-gossip-verification`, `--disable-correctly-prune-canonical-atts`, `--disable-correctly-insert-orphaned-atts`, `--enable-native-state`, `--enable-peer-scorer`, `--enable-gossip-batch-aggregation`, `--experimental-disable-boundry-checks`
- Validator Web API: Removed unused ImportAccounts and DeleteAccounts rpc options

### Fixed

- Keymanager API: Status enum values are now returned as lowercase strings.
- Misc builder API fixes
- API: Fix GetBlock to return canonical block
- Cache: Fix cache overwrite policy for bellatrix proposer payload ID cache.
- Fixed string slice flags with file based configuration

### Security

- Upgrade your Prysm beacon node and validator before the merge!

## [v2.1.4](https://github.com/prysmaticlabs/prysm/compare/v2.1.4...v2.1.3) - 2022-08-10

As we prepare our `v3` mainnet release for [The Merge](https://ethereum.org/en/upgrades/merge/), `v2.1.4` marks the end
of the `v2` era. Node operators and validators are **highly encouraged** to upgrade to release `v2.1.4` - many bug fixes
and improvements have been included in preparation for The Merge. `v3` will contain breaking changes, and will be
released within the next few weeks. Using `v2.1.4` in the meantime will give you access to a more streamlined user
experience. See our [v2.1.4 doc](https://docs.prylabs.network/docs/vnext/214-rc) to learn how to use v2.1.4 to run a
Merge-ready configuration on the Goerli-Prater network pair.

### Added

- Sepolia testnet configs `--sepolia`
- Goerli as an alias to Prater and testnet configs `--prater` or `--goerli`
- Fee recipient API for key manager
- YML config flag support for web3 signer
- Validator registration API for web3 signer
- JSON tcontent type with optional metadata
- Flashbots MEV boost support
- Store blind block (i.e block with payload header) instead of full block (i.e. block with payload) for storage
  efficiency (currently only available when the `enable-only-blinded-beacon-blocks` feature flag is enabled)
- Pcli utility support to print blinded block
- New Web v2.0 release into Prysm

### Changed

- Native state improvement is enabled by default
- Use native blocks instead of protobuf blocks
- Peer scorer is enabled by default
- Enable fastssz to use vectorized HTR hash algorithm improvement
- Forkchoice store refactor and cleanups
- Update libp2p library dependency
- RPC proposer duty is now allowed next epoch query
- Do not print traces with `log.withError(err)`
- Testnets are running with pre-defined feature flags

### Removed

- Deprecate Step Parameter from our Block By Range Requests

### Fixed

- Ignore nil forkchoice node when saving orphaned atts
- Sync: better handling of missing state summary in DB
- Validator: creates invalid terminal block using the same timestamp as payload
- P2P: uses incorrect goodbye codes
- P2p: defaults Incorrectly to using Mplex, which results in losing Teku peers
- Disable returning future state for API
- Eth1 connection API panic

### Security

There are no security updates in this release.

## [v2.1.3](https://github.com/prysmaticlabs/prysm/compare/v2.1.2...v2.1.3) - 2022-07-06

### Added

- Many fuzz test additions
- Support bellatrix blocks with web3signer
- Support for the Sepolia testnet with `--terminal-total-difficulty-override 17000000000000000`. The override flag is
  required in this release.
- Support for the Ropsten testnet. No override flag required
- JSON API allows SSZ-serialized blocks in `publishBlock`
- JSON API allows SSZ-serialized blocks in `publishBlindedBlock`
- JSON API allows SSZ-serialized requests in `produceBlockV2` and `produceBlindedBlock`
- Progress towards Builder API and MEV boost support (not ready for testing in this release)
- Support for `DOMAIN_APPLICATION_MARK` configuration
- Ignore subset aggregates if a better aggregate has been seen already
- Reinsertion of reorg'd attestations
- Command `beacon-chain generate-auth-secret` to assist with generating a hex encoded secret for engine API
- Return optimistic status to `ChainHead` related grpc service
- TTD log and prometheus metric
- Panda ascii art banner for the merge!

### Changed

- Improvements to forkchoice
- Invalid checksummed (or no checksum) addresses used for fee recipient will log a warning. fixes,
- Use cache backed `getBlock` method in several places of blockchain package
- Reduced log frequency of "beacon node doesn't have a parent in db with root" error
- Improved nil checks for state management
- Enhanced debug logs for p2p block validation
- Many helpful refactoring and cosmetic changes
- Move WARN level message about weak subjectivity sync and improve message content
- Handle connection closing for web3/eth1 nil connection
- Testing improvements
- E2E test improvements
- Increase file descriptor limit up to the maximum by default
- Improved classification of "bad blocks"
- Updated engine API error code handling
- Improved "Synced new block" message to include minimal information based on the log verbosity.
- Add nil checks for nil finalized checkpoints
- Change weak subjectivity sync to use the most recent finalized state rather than the oldest state within the current
  period.
- Ensure a finalized root can't be all zeros
- Improved db lookup of HighestSlotBlocksBelow to start from the end of the index rather than the beginning.
- Improved packing of state balances for hashtreeroot
- Improved field trie recomputation

### Removed

- Removed handling of `INVALID_TERMINAL_BLOCK` response from engine API

### Fixed

- `/eth/v1/beacon/blinded_blocks` JSON API endpoint
- SSZ handling of JSON API payloads
- Config registry fixes
- Withdrawal epoch overflows
- Race condition with blockchain service Head()
- Race condition with validator's highest valid slot accessor
- Do not update cache with the result of a cancelled request
- `validator_index` should be a string integer rather than a number integer per spec.
- Use timestamp heuristic to determine deposits to process rather than simple calculation of follow distance
- Return `IsOptimistic` in `ValidateSync` responses

### Security

There are no security updates in this release.

## [v2.1.2](https://github.com/prysmaticlabs/prysm/compare/v2.1.1...v2.1.2) - 2022-05-16

### Added

- Update forkchoice head before produce block
- Support for blst modern builds on linux amd64
- [Beacon API support](ethereum/beacon-APIs#194) for blinded block
- Proposer index and graffiti fields in Received block debug log for verbosity
- Forkchoice removes equivocating votes for weight accounting

### Changed

- Updated to Go [1.18](https://github.com/golang/go/releases/tag/go1.18)
- Updated go-libp2p to [v0.18.0](https://github.com/libp2p/go-libp2p/releases/tag/v0.18.0)
- Updated beacon API's Postman collection to 2.2.0
- Moved eth2-types into Prysm for cleaner consolidation of consensus types

### Removed

- Prymont testnet support
- Flag `disable-proposer-atts-selection-using-max-cover` which disables defaulting max cover strategy for proposer
  selecting attestations
- Flag `disable-get-block-optimizations` which disables optimization with beacon block construction
- Flag `disable-optimized-balance-update"` which disables optimized effective balance update
- Flag `disable-active-balance-cache` which disables active balance cache
- Flag `disable-balance-trie-computation` which disables balance trie optimization for hash tree root
- Flag `disable-batch-gossip-verification` which disables batch gossip verification
- Flag `disable-correctly-insert-orphaned-atts` which disables the fix for orphaned attestations insertion

### Fixed

- `end block roots don't match` bug which caused beacon node down time
- Doppelganger off by 1 bug which introduced some false-positive
- Fee recipient warning log is only disabled after Bellatrix fork epoch

### Security

There are no security updates in this release.

## [v2.1.1](https://github.com/prysmaticlabs/prysm/compare/v2.1.0...v2.1.1) - 2022-05-03

This patch release includes 3 cherry picked fixes for regressions found in v2.1.0.

View the full changelist from v2.1.0: https://github.com/prysmaticlabs/prysm/compare/v2.1.0...v2.1.1

If upgrading from v2.0.6, please review
the [full changelist](https://github.com/prysmaticlabs/prysm/compare/v2.0.6...v2.1.1) of both v2.1.0 and v2.1.1.

This release is required for users on v2.1.0 and recommended for anyone on v2.0.6.

The following known issues exist in v2.1.0 and also exist in this release.

- Erroneous warning message in validator client when bellatrix fee recipient is unset. This is a cosmetic message and
  does not affect run time behavior in Phase0/Altair.
- In Bellatrix/Kiln: Fee recipient flags may not work as expected. See for a fix and more details.

### Fixed

- Doppelganger false positives may have caused a failure to start in the validator client.
- Connections to execution layer clients were not properly cleaned up and lead to resource leaks when using ipc.
- Initial sync (or resync when beacon node falls out of sync) could lead to a panic.

### Security

There are no security updates in this release.

## [v2.1.0](https://github.com/prysmaticlabs/prysm/compare/v2.0.6...v2.1.0) - 2022-04-26

There are two known issues with this release:

- Erroneous warning message in validator client when bellatrix fee recipient is unset. This is a cosmetic message and
  does not affect run time behavior in Phase0/Altair.
- In Bellatrix/Kiln: Fee recipient flags may not work as expected. See for a fix and more details.

### Added

- Web3Signer support. See the [documentation](https://docs.prylabs.network/docs/next/wallet/web3signer) for more
  details.
- Bellatrix support. See [kiln testnet instructions](https://hackmd.io/OqIoTiQvS9KOIataIFksBQ?view)
- Weak subjectivity sync / checkpoint sync. This is an experimental feature and may have unintended side effects for
  certain operators serving historical data. See
  the [documentation](https://docs.prylabs.network/docs/next/prysm-usage/checkpoint-sync) for more details.
- A faster build of blst for beacon chain on linux amd64. Use the environment variable `USE_PRYSM_MODERN=true` with
  prysm.sh, use the "modern" binary, or bazel build with `--define=blst_modern=true`.
- Vectorized sha256. This may have performance improvements with use of the new flag `--enable-vectorized-htr`.
- A new forkchoice structure that uses a doubly linked tree implementation. Try this feature with the
  flag `--enable-forkchoice-doubly-linked-tree`
- Fork choice proposer boost is implemented and enabled by default. See PR description for more details.

### Changed

- **Flag Default Change** The default value for `--http-web3provider` is now `localhost:8545`. Previously was empty
  string.
- Updated spectest compliance to v1.1.10.
- Updated to bazel 5.0.0
- Gossip peer scorer is now part of the `--dev` flag.

### Removed

- Removed released feature for next slot cache. `--disable-next-slot-state-cache` flag has been deprecated and removed.

### Fixed

Too many bug fixes and improvements to mention all of them. See
the [full changelist](https://github.com/prysmaticlabs/prysm/compare/v2.0.6...v2.1.0)

### Security

There are no security updates in this release.

## [v2.0.6](https://github.com/prysmaticlabs/prysm/compare/v2.0.5...v2.0.6) 2022-01-31

### Added

- Bellatrix/Merge progress
- Light client support merkle proof retrieval for beacon state finalized root and sync committees
- Web3Signer support (work in progress)
- Implement state management with native go structs (work in progress)
- Added static analysis for mutex lock management
- Add endpoint to query eth1 connections
- Batch gossipsub verification enabled
- Get block optimizations enabled
- Batch decompression for signatures
- Balance trie feature enabled

### Changed

- Use build time constants for field lengths.
- Monitoring service logging improvements / cleanup
- Renamed state v3 import alias
- Spec tests passing at tag 1.1.8
- Bazel version updated to 4.2.2
- Renamed github.com/eth2-clients -> github.com/eth-clients
- p2p reduce memory allocation in gossip digest calculation
- Allow comma separated formatting for event topics in API requests
- Update builder image from buster to bullseye
- Renaming "merge" to "bellatrix"
- Refactoring / code dedupication / general clean up
- Update libp2p
- Reduce state copy in state upgrades
- Deduplicate sync committee messages from pool before retrieval

### Removed

- tools/deployContract: removed k8s specific logic

### Fixed

- Sync committee API endpoint can now be queried for future epochs
- Initialize merkle layers and recompute dirty fields in beacon state proofs
- Fixed data race in API calls

### Security

- Clean variable filepaths in validator wallet back up commands, e2e tests, and other tooling (gosec G304)

## [v2.0.5](https://github.com/prysmaticlabs/prysm/compare/v2.0.4...v2.0.5) - 2021-12-13

### Added

- Implement import keystores standard API
- Added more fields to "Processed attestation aggregation" log
- Incremental changes to support The Merge hardfork
- Implement validator monitoring service in beacon chain node via flag `--monitor-indices`.
- Added validator log to display "aggregated since launch" every 5 epochs.
- Add HTTP client wrapper for interfacing with remote signer See
- Update web UI to version v1.0.2.

### Changed

- Refactor beacon state to allow for a single cached hasher
- Default config name to "devnet" when not provided in the config yaml.
- Alter erroneously capitalized error messages
- Bump spec tests to version v1.1.6
- Improvements to Doppelganger check
- Improvements to "grpc client connected" log.
- Update libp2p to v0.15.1
- Resolve several checks from deepsource
- Update go-ethereum to v1.10.13
- Update some flags from signed integer flags to unsigned flags.
- Filter errored keys from slashing protection history in standard API.
- Ensure slashing protection exports and key manager api work according to spec
- Improve memory performance by properly allocating slice size
- Typos fix
- Remove unused imports
- Use cashed finalized state when pruning deposits
- Significant slasher improvements
- Various code cleanups
- Standard API improvements for keymanager API
- Use safe sub64 for safer math
- Fix CORS in middleware API
- Add more fields to remote signer request object
- Refactoring to support checkpoint or genesis origin.

### Deprecated

Please be advised that Prysm's package path naming will change in the next release. If you are a downstream user of
Prysm (i.e. import prysm libraries into your project) then you may be impacted. Please see
issue https://github.com/prysmaticlabs/prysm/issues/10006.

### Fixed

- Allow API requests for next sync committee.
- Check sync status before performing a voluntary exit.
- Fixed issue where historical requests for validator balances would time out by removing the 30s timeout limitation.
- Add missing ssz spec tests

### Security

- Add justifications to gosec security finding suppression.

## [v2.0.4](https://github.com/prysmaticlabs/prysm/compare/v2.0.3...v2.0.4) - 2021-11-29

### Added

- Several changes for The Merge
- More monitoring functionality for blocks and sync committees

### Changed

- Improvements to block proposal computation when packing deposits.
- Renaming SignatureSet -> SignatureBatch

### Deprecated

### Fixed

- Revert PR [9830](https://github.com/prysmaticlabs/prysm/pull/9830) to remove performance regression. See:
  issue [9935](https://github.com/prysmaticlabs/prysm/issues/9935)

### Security

No security updates in this release.

## [v2.0.3](https://github.com/prysmaticlabs/prysm/compare/v2.0.2...v2.0.3) - 2021-11-22

This release also includes a major update to the web UI. Please review the v1 web UI
notes [here](https://github.com/prysmaticlabs/prysm-web-ui/releases/tag/v1.0.0)

### Added

- Web v1 released
- Updated Beacon API to v2.1.0
- Add validation of keystores via validator client RPC endpoint to support new web UI
- GitHub actions: errcheck and gosimple lint
- Event API support for `contribution_and_proof` and `voluntar_exit` events.
- Validator key management standard API schema and some implementation
- Add helpers for The Merge fork epoch calculation
- Add cli overrides for certain constants for The Merge
- Add beacon block and state structs for The Merge
- Validator monitoring improvements
- Cache deposits to improve deposit selection/processing
- Emit warning upon empty validator slashing protection export
- Add balance field trie cache and optimized hash trie root operations. `--enable-balance-trie-computation`

### Changed

- Updated to spectests v1.1.5
- Refactor web authentication
- Added uint64 overflow protection
- Sync committee pool returns empty slice instead of nil on cache miss
- Improved description of datadir flag
- Simplied web password requirements
- Web JWT tokens no longer expire.
- Updated keymanager protos
- Watch and update jwt secret when auth token file updated on disk.
- Update web based slashing protection export from POST to GET
- Reuse helpers to validate fully populated objects.
- Rename interop-cold-start to deterministic-genesis
- Validate password on RPC create wallet request
- Refactor for weak subjectivity sync implementation
- Update naming for Atlair previous epoch attester
- Remove duplicate MerkleizeTrieLeaves method.
- Add explict error for validator flag checks on out of bound positions
- Simplify method to check if the beacon chain client should update the justified epoch value.
- Rename web UI performance endpoint to "summary"
- Refactor powchain service to be more functional
- Use math.MaxUint64
- Share / reused finalized state on prysm start up services
- Refactor slashing protection history code packages
- Improve RNG commentary
- Use next slot cache in more areas of the application
- Improve context aware p2p peer scoring loops
- Various code clean up
- Prevent redundant processing of blocks from pending queue
- Enable Altair tests on e2e against prior release client
- Use lazy state balance cache

### Deprecated

- Web UI login has been replaced.
- Web UI bar graph removed.

### Removed

- Prysmatic Labs' [go-ethereum fork](https://github.com/prysmaticlabs/bazel-go-ethereum) removed from build tooling.
  Upstream go-ethereum is now used with familiar go.mod tooling.
- Removed duplicate aggergation validation p2p pipelines.
- Metrics calculation removed extra condition
- Removed superflous errors from peer scoring parameters registration

### Fixed

- Allow submitting sync committee subscriptions for next period
- Ignore validators without committee assignment when fetching attester duties
- Return "version" field for ssz blocks in beacon API
- Fixed bazel build transitions for dbg builds. Allows IDEs to hook into debugger again.
- Fixed case where GetDuties RPC endpoint might return a false positive for sync committee selection for validators that
  have no deposited yet
- Fixed validator exits in v1 method, broadcast correct object
- Fix Altair individual votes endpoint
- Validator performance calculations fixed
- Return correct response from key management api service
- Check empty genesis validators root on slashing protection data export
- Fix stategen with genesis state.
- Fixed multiple typos
- Fix genesis state registration in interop mode
- Fix network flags in slashing protection export

### Security

- Added another encryption key to security.txt.

## [v2.0.2](https://github.com/prysmaticlabs/prysm/compare/v2.0.1...v2.0.2) - 2021-10-18

### Added

- Optimizations to block proposals. Enabled with `--enable-get-block-optimizations`.
  See [issue 8943](https://github.com/prysmaticlabs/prysm/issues/8943)
  and [issue 9708](https://github.com/prysmaticlabs/prysm/issues/9708) before enabling.
- Beacon Standard API: register v1alpha2 endpoints

### Changed

- Beacon Standard API: Improved sync error messages
- Beacon Standard API: Omit validators without sync duties
- Beacon Standard API: Return errors for unknown state/block versions
- Spec alignment: Passing spec vectors at v1.1.2
- Logs: Improved "synced block.."
- Bazel: updated to v4.2.1
- E2E: more strict participation checks
- Eth1data: Reduce disk i/o saving interval

### Deprecated

- ⚠️ v2 Remote slashing protection server disabled for now ⚠️

### Fixed

- Beacon Standard API: fetch sync committee duties for current and next period's epoch
- Beacon Standard API: remove special treatment to graffiti in block results
- Beacon Standard API: fix epoch calculation in sync committee duties
- Doppelganger: Fix false positives
- UI: Validator gRPC gateway health endpoint fixed

### Security

- Spec alignment: Update Eth2FastAggregateVerify to match spec
- Helpers: enforce stronger slice index checks
- Deposit Trie: Handle impossible non-power of 2 trie leaves
- UI: Add security headers

## [v2.0.1](https://github.com/prysmaticlabs/prysm/compare/v2.0.0...v2.0.1) - 2021-10-06

### Fixed

- Updated libp2p transport library to stop metrics logging errors on windows.
- Prysm's web UI assets serve properly
- Eth2 api returns full validator balance rather than effective balance
- Slashing protection service registered properly in validator.

### Security

We've updated the Prysm base docker images to a more recent build.

## [v2.0.0](https://github.com/prysmaticlabs/prysm/compare/v1.4.4...v2.0.0)

This release is the largest release of Prysm to date. v2.0.0 includes support for the upcoming Altair hard fork on the
mainnet Ethereum Beacon Chain.
This release consists
of [380 changes](https://github.com/prysmaticlabs/prysm/compare/v1.4.4...f7845afa575963302116e673d400d2ab421252ac) to
support Altair, improve performance of phase0 beacon nodes, and various bug fixes from v1.4.4.

### Upgrading From v1

Please update your beacon node to v2.0.0 prior to updating your validator. The beacon node can serve requests to a
v1.4.4 validator, however a v2.0.0 validator will not start against a v1.4.4 beacon node. If you're operating a highly
available beacon chain service, ensure that all of your beacon nodes are updated to v2.0.0 before starting the upgrade
on your validators.

### Added

- Full Altair
  support. [Learn more about Altair.](https://github.com/ethereum/annotated-spec/blob/8473024d745a3a2b8a84535d57773a8e86b66c9a/altair/beacon-chain.md)
- Added bootnodes from the Nimbus team.
- Revamped slasher implementation. The slasher functionality is no longer a standalone binary. Slasher functionality is
  available from the beacon node with the `--slasher` flag. Note: Running the slasher has considerably increased
  resource requirements. Be sure to review the latest documentation before enabling this feature. This feature is
  experimental.
- Support for standard JSON API in the beacon node. Prysm validators continue to use Prysm's API.
- Configurable subnet peer requirements. Increased minimum desired peers per subnet from 4 to 6. This can be modified
  with `--minimum-peers-per-subnet` in the beacon node..
- Support for go build on darwin_arm64 devices (Mac M1 chips). Cross compiling for darwin_arm64 is not yet supported..
- Batch verification of pubsub objects. This should improve pubsub processing performance on multithreaded machines.
- Improved attestation pruning. This feature should improve block proposer performance and overall network attestation
  inclusion rates. Opt-out with `--disable-correctly-prune-canonical-atts` in the beacon node.
- Active balance cache to improve epoch processing. Opt-out with `--disable-active-balance-cache`
- Experimental database improvements to reduce history state entry space usage in the beaconchain.db. This functionality
  can be permanently enabled with the flag `--enable-historical-state-representation`. Enabling this feature can realize
  a 25% improvement in space utilization for the average user , while 70 -80% for power users(archival node operators).
  Note: once this feature is toggled on, it modifies the structure of the database with a migration and cannot be rolled
  back. This feature is experimental and should only be used in non-serving beacon nodes in case of database corruption
  or other critical issue.

#### New Metrics

**Beacon chain node**

| Metric                                           | Description                                                                                           | References |
| ------------------------------------------------ | ----------------------------------------------------------------------------------------------------- | ---------- |
| `p2p_message_ignored_validation_total`           | Count of messages that were ignored in validation                                                     |            |
| `beacon_current_active_validators`               | Current total active validators                                                                       |            |
| `beacon_processed_deposits_total`                | Total number of deposits processed                                                                    |            |
| `sync_head_state_miss`                           | The number of sync head state requests that are not present in the cache                              |            |
| `sync_head_state_hit`                            | The number of sync head state requests that are present in the cache                                  |            |
| `total_effective_balance_cache_miss`             | The number of get requests that are not present in the cache                                          |            |
| `total_effective_balance_cache_hit`              | The number of get requests that are present in the cache                                              |            |
| `sync_committee_index_cache_miss_total`          | The number of committee requests that aren't present in the sync committee index cache                |            |
| `sync_committee_index_cache_hit_total`           | The number of committee requests that are present in the sync committee index cache                   |            |
| `next_slot_cache_hit`                            | The number of cache hits on the next slot state cache                                                 |            |
| `next_slot_cache_miss`                           | The number of cache misses on the next slot state cache                                               |            |
| `validator_entry_cache_hit_total`                | The number of cache hits on the validator entry cache                                                 |            |
| `validator_entry_cache_miss_total`               | The number of cache misses on the validator entry cache                                               |            |
| `validator_entry_cache_delete_total`             | The number of cache deletes on the validator entry cache                                              |            |
| `saved_sync_committee_message_total`             | The number of saved sync committee message total                                                      |            |
| `saved_sync_committee_contribution_total`        | The number of saved sync committee contribution total                                                 |            |
| `libp2p_peers`                                   | Tracks the total number of libp2p peers                                                               |            |
| `p2p_status_message_missing`                     | The number of attempts the connection handler rejects a peer for a missing status message             |            |
| `p2p_sync_committee_subnet_recovered_broadcasts` | The number of sync committee messages that were attempted to be broadcast with no peers on the subnet |            |
| `p2p_sync_committee_subnet_attempted_broadcasts` | The number of sync committees that were attempted to be broadcast                                     |            |
| `p2p_subscribed_topic_peer_total`                | The number of peers subscribed to topics that a host node is also subscribed to                       |            |
| `saved_orphaned_att_total`                       | Count the number of times an orphaned attestation is saved                                            |            |

### Changed

- Much refactoring of "util" packages into more canonical packages. Please review Prysm package structure and godocs.
- Altair object keys in beacon-chain/db/kv are prefixed with "altair". BeaconBlocks and BeaconStates are the only
  objects affected by database key changes for Altair. This affects any third party tooling directly querying Prysm's
  beaconchain.db.
- Updated Teku bootnodes.
- Updated Lighthouse bootnodes.
- End to end testing now collects jaeger spans
- Improvements to experimental peer quality scoring. This feature is only enabled with `--enable-peer-scorer`.
- Validator performance logging behavior has changed in Altair. Post-Altair hardfork has the following changes:
  Inclusion distance and inclusion slots will no longer be displayed. Correctly voted target will only be true if also
  included within 32 slots. Correctly voted head will only be true if the attestation was included in the next slot.
  Correctly voted source will only be true if attestation is included within 5 slots. Inactivity score will be
  displayed.
- Increased pubsub message queue size from 256 to 600 to support larger networks and higher message volume.
- The default attestation aggregation changed to the improved optimized max cover algorithm.
- Prysm is passing spectests at v1.1.0 (latest available release).
- `--subscribe-all-subnets` will subscribe to all attestation subnets and sync subnets in post-altair hard fork.
- "eth2" is now an illegal term. If you say it or type it then something bad might happen.
- Improved cache hit ratio for validator entry cache.
- Reduced memory overhead during database migrations.
- Improvements to beacon state writes to database.

#### Changed Metrics

**Beacon chain node**
| Metric                | Old Name             | Description                                          | References |
| --------------------- | -------------------- | ---------------------------------------------------- | ---------- |
| `beacon_reorgs_total` | `beacon_reorg_total` | Count the number of times a beacon chain has a reorg |            |

### Deprecated

These flags are hidden from the help text and no longer modify the behavior of Prysm. These flags should be removed from
user runtime configuration as the flags will eventually be removed entirely and Prysm will fail to start if a deleted or
unknown flag is provided.

- `--enable-active-balance-cache`
- `--correctly-prune-canonical-atts`
- `--correctly-insert-orphaned-atts`
- `--enable-next-slot-state-cache`

### Removed

Note: Removed flags will block starting up with an error "flag provided but not defined:".
Please check that you are not using any of the removed flags in this section!

- Prysm's standalone slasher application (cmd/slasher) has been fully removed. Use the `--slasher` flag with a beacon
  chain node for full slasher functionality.
- `--disable-blst` (beacon node and validator). [blst](https://github.com/supranational/blst) is the only BLS library
  offered for Prysm.
- `--disable-sync-backtracking` and `--enable-sync-backtracking` (beacon node). This feature has been released for some
  time. See.
- `--diable-pruning-deposit-proofs` (beacon node). This feature has been released for some time. See.
- `--disable-eth1-data-majority-vote` (beacon node). This feature is no longer in use in Prysm. See,.
- `--proposer-atts-selection-using-max-cover` (beacon node). This feature has been released for some time. See.
- `--update-head-timely` (beacon node). This feature was released in v1.4.4. See.
- `--enable-optimized-balance-update` (beacon node). This feature was released in v1.4.4. See.
- Kafka support is no longer available in the beacon node. This functionality was never fully completed and did not
  fulfill many desirable use cases. This removed the flag `--kafka-url` (beacon node). See.
- Removed tools/faucet. Use the faucet
  in [prysmaticlabs/periphery](https://github.com/prysmaticlabs/periphery/tree/c2ac600882c37fc0f2a81b0508039124fb6bcf47/eth-faucet)
  if operating a testnet faucet server.
- Tooling for prior testnet contracts has been removed. Any of the old testnet contracts with `drain()` function have
  been removed as well.
- Toledo tesnet config is removed.
- Removed --eth-api-port (beacon node). All APIs interactions have been moved to --grpc-gateway-port. See.

### Fixed

- Database lock contention improved in block database operations.
- JSON API now returns an error when unknown fields are provided.
- Correctly return `epoch_transition` field in `head` JSON API events stream.
- Various fixes in standard JSON API
- Finalize deposits before initializing the beacon node. This may improve missed proposals
- JSON API returns header "Content-Length" 0 when returning an empty JSON object.
- Initial sync fixed when there is a very long period of missing blocks.
- Fixed log statement when a web3 endpoint failover occurs.
- Windows prysm.bat is fixed

### Security

- You MUST update to v2.0.0 or later release before epoch 74240 or your client will fork off from the rest of the
  network.
- Prysm's JWT library has been updated to a maintained version of the previous JWT library. JWTs are only used in the
  UI.

Please review our newly
updated [security reporting policy](https://github.com/prysmaticlabs/prysm/blob/develop/SECURITY.md).

- Fix subcommands such as validator accounts list

### Security

There are no security updates in this release.

# Older than v2.0.0

For changelog history for releases older than v2.0.0, please refer to https://github.com/prysmaticlabs/prysm/releases<|MERGE_RESOLUTION|>--- conflicted
+++ resolved
@@ -23,11 +23,8 @@
 - Add Electra support and tests for light client functions
 - fastssz version bump (better error messages).
 - SSE implementation that sheds stuck clients. [pr](https://github.com/prysmaticlabs/prysm/pull/14413)
-<<<<<<< HEAD
 - Use engine api get-blobs for block subscriber
-=======
 - Add Bellatrix tests for light client functions
->>>>>>> 6827bcb2
 
 ### Changed
 
