load("@prysm//tools/go:def.bzl", "go_repository", "maybe")  # gazelle:keep
load("@bazel_tools//tools/build_defs/repo:http.bzl", "http_archive")  # gazelle:keep
load("@bazel_tools//tools/build_defs/repo:git.bzl", "git_repository")

# Prysm's third party / external dependencies.
#
##################################################################
#
#                    ██████████████████
#                  ██                  ██
#                ██  ██████████████████  ██
#              ██  ██████████████████████  ██
#            ██  ██████████████████████████  ██
#          ██  ██████████████████████████████  ██
#        ██  ██████████████████████████████████  ██
#      ██  ██████████████████████████████████████  ██
#      ██  ██████    ██      ████  ████    ██████  ██
#      ██  ████  ████████  ████  ██  ██  ██  ████  ██
#      ██  ████  ████████  ████  ██  ██  ██  ████  ██
#      ██  ██████  ██████  ████  ██  ██    ██████  ██
#      ██  ████████  ████  ████  ██  ██  ████████  ██
#      ██  ████████  ████  ████  ██  ██  ████████  ██
#      ██  ████    ██████  ██████  ████  ████████  ██
#      ██  ██████████████████████████████████████  ██
#        ██  ██████████████████████████████████  ██
#          ██  ██████████████████████████████  ██
#            ██  ██████████████████████████  ██
#              ██  ██████████████████████  ██
#                ██  ██████████████████  ██
#                  ██                  ██
#                    ██████████████████
#
##################################################################
#           Make sure you have read DEPENDENCIES.md!
##################################################################
def prysm_deps():
    go_repository(
        name = "co_honnef_go_tools",
        importpath = "honnef.co/go/tools",
        sum = "h1:qTakTkI6ni6LFD5sBwwsdSO+AQqbSIxOauHTTQKZ/7o=",
        version = "v0.1.3",
    )

    go_repository(
        name = "com_github_afex_hystrix_go",
        importpath = "github.com/afex/hystrix-go",
        sum = "h1:rFw4nCn9iMW+Vajsk51NtYIcwSTkXr+JGrMd36kTDJw=",
        version = "v0.0.0-20180502004556-fa1af6a1f4f5",
    )

    go_repository(
        name = "com_github_ajstarks_svgo",
        importpath = "github.com/ajstarks/svgo",
        sum = "h1:wVe6/Ea46ZMeNkQjjBW6xcqyQA/j5e0D6GytH95g0gQ=",
        version = "v0.0.0-20180226025133-644b8db467af",
    )

    go_repository(
        name = "com_github_alecthomas_template",
        importpath = "github.com/alecthomas/template",
        sum = "h1:JYp7IbQjafoB+tBA3gMyHYHrpOtNuDiK/uB5uXxq5wM=",
        version = "v0.0.0-20190718012654-fb15b899a751",
    )
    go_repository(
        name = "com_github_alecthomas_units",
        importpath = "github.com/alecthomas/units",
        sum = "h1:UQZhZ2O0vMHr2cI+DC1Mbh0TJxzA3RcLoMsFw+aXw7E=",
        version = "v0.0.0-20190924025748-f65c72e2690d",
    )
    go_repository(
        name = "com_github_allegro_bigcache",
        importpath = "github.com/allegro/bigcache",
        sum = "h1:hg1sY1raCwic3Vnsvje6TT7/pnZba83LeFck5NrFKSc=",
        version = "v1.2.1",
    )
    go_repository(
        name = "com_github_andreasbriese_bbloom",
        importpath = "github.com/AndreasBriese/bbloom",
        sum = "h1:cTp8I5+VIoKjsnZuH8vjyaysT/ses3EvZeaV/1UkF2M=",
        version = "v0.0.0-20190825152654-46b345b51c96",
    )

    go_repository(
        name = "com_github_andreyvit_diff",
        importpath = "github.com/andreyvit/diff",
        sum = "h1:bvNMNQO63//z+xNgfBlViaCIJKLlCJ6/fmUseuG0wVQ=",
        version = "v0.0.0-20170406064948-c7f18ee00883",
    )
    go_repository(
        name = "com_github_anmitsu_go_shlex",
        importpath = "github.com/anmitsu/go-shlex",
        sum = "h1:kFOfPq6dUM1hTo4JG6LR5AXSUEsOjtdm0kw0FtQtMJA=",
        version = "v0.0.0-20161002113705-648efa622239",
    )

    go_repository(
        name = "com_github_antihax_optional",
        importpath = "github.com/antihax/optional",
        sum = "h1:xK2lYat7ZLaVVcIuj82J8kIro4V6kDe0AUDFboUCwcg=",
        version = "v1.0.0",
    )

    go_repository(
        name = "com_github_apache_arrow_go_arrow",
        importpath = "github.com/apache/arrow/go/arrow",
        sum = "h1:nxAtV4VajJDhKysp2kdcJZsq8Ss1xSA0vZTkVHHJd0E=",
        version = "v0.0.0-20191024131854-af6fa24be0db",
    )
    go_repository(
        name = "com_github_apache_thrift",
        importpath = "github.com/apache/thrift",
        sum = "h1:5hryIiq9gtn+MiLVn0wP37kb/uTeRZgN08WoCsAhIhI=",
        version = "v0.13.0",
    )

    go_repository(
        name = "com_github_aristanetworks_fsnotify",
        importpath = "github.com/aristanetworks/fsnotify",
        sum = "h1:it2ydpY6k0aXB7qjb4vGhOYOL6YDC/sr8vhqwokFQwQ=",
        version = "v1.4.2",
    )
    go_repository(
        name = "com_github_aristanetworks_glog",
        importpath = "github.com/aristanetworks/glog",
        sum = "h1:Bmjk+DjIi3tTAU0wxGaFbfjGUqlxxSXARq9A96Kgoos=",
        version = "v0.0.0-20191112221043-67e8567f59f3",
    )

    go_repository(
        name = "com_github_aristanetworks_goarista",
        importpath = "github.com/aristanetworks/goarista",
        sum = "h1:XJH0YfVFKbq782tlNThzN/Ud5qm/cx6LXOA/P6RkTxc=",
        version = "v0.0.0-20200805130819-fd197cf57d96",
    )
    go_repository(
        name = "com_github_aristanetworks_splunk_hec_go",
        importpath = "github.com/aristanetworks/splunk-hec-go",
        sum = "h1:O7zlcm4ve7JvqTyEK3vSBh1LngLezraqcxv8Ya6tQFY=",
        version = "v0.3.3",
    )
    go_repository(
        name = "com_github_armon_circbuf",
        importpath = "github.com/armon/circbuf",
        sum = "h1:QEF07wC0T1rKkctt1RINW/+RMTVmiwxETico2l3gxJA=",
        version = "v0.0.0-20150827004946-bbbad097214e",
    )

    go_repository(
        name = "com_github_armon_go_metrics",
        importpath = "github.com/armon/go-metrics",
        sum = "h1:8GUt8eRujhVEGZFFEjBj46YV4rDjvGrNxb0KMWYkL2I=",
        version = "v0.0.0-20180917152333-f0300d1749da",
    )
    go_repository(
        name = "com_github_armon_go_radix",
        importpath = "github.com/armon/go-radix",
        sum = "h1:BUAU3CGlLvorLI26FmByPp2eC2qla6E1Tw+scpcg/to=",
        version = "v0.0.0-20180808171621-7fddfc383310",
    )
    go_repository(
        name = "com_github_aryann_difflib",
        importpath = "github.com/aryann/difflib",
        sum = "h1:pv34s756C4pEXnjgPfGYgdhg/ZdajGhyOvzx8k+23nw=",
        version = "v0.0.0-20170710044230-e206f873d14a",
    )

    go_repository(
        name = "com_github_aws_aws_lambda_go",
        importpath = "github.com/aws/aws-lambda-go",
        sum = "h1:SuCy7H3NLyp+1Mrfp+m80jcbi9KYWAs9/BXwppwRDzY=",
        version = "v1.13.3",
    )

    go_repository(
        name = "com_github_aws_aws_sdk_go",
        importpath = "github.com/aws/aws-sdk-go",
        sum = "h1:0xphMHGMLBrPMfxR2AmVjZKcMEESEgWF8Kru94BNByk=",
        version = "v1.27.0",
    )
    go_repository(
        name = "com_github_aws_aws_sdk_go_v2",
        importpath = "github.com/aws/aws-sdk-go-v2",
        sum = "h1:BS+UYpbsElC82gB+2E2jiCBg36i8HlubTB/dO/moQ9c=",
        version = "v1.2.0",
    )
    go_repository(
        name = "com_github_aws_aws_sdk_go_v2_config",
        importpath = "github.com/aws/aws-sdk-go-v2/config",
        sum = "h1:ZAoq32boMzcaTW9bcUacBswAmHTbvlvDJICgHFZuECo=",
        version = "v1.1.1",
    )
    go_repository(
        name = "com_github_aws_aws_sdk_go_v2_credentials",
        importpath = "github.com/aws/aws-sdk-go-v2/credentials",
        sum = "h1:NbvWIM1Mx6sNPTxowHgS2ewXCRp+NGTzUYb/96FZJbY=",
        version = "v1.1.1",
    )
    go_repository(
        name = "com_github_aws_aws_sdk_go_v2_feature_ec2_imds",
        importpath = "github.com/aws/aws-sdk-go-v2/feature/ec2/imds",
        sum = "h1:EtEU7WRaWliitZh2nmuxEXrN0Cb8EgPUFGIoTMeqbzI=",
        version = "v1.0.2",
    )
    go_repository(
        name = "com_github_aws_aws_sdk_go_v2_service_internal_presigned_url",
        importpath = "github.com/aws/aws-sdk-go-v2/service/internal/presigned-url",
        sum = "h1:4AH9fFjUlVktQMznF+YN33aWNXaR4VgDXyP28qokJC0=",
        version = "v1.0.2",
    )
    go_repository(
        name = "com_github_aws_aws_sdk_go_v2_service_route53",
        importpath = "github.com/aws/aws-sdk-go-v2/service/route53",
        sum = "h1:cKr6St+CtC3/dl/rEBJvlk7A/IN5D5F02GNkGzfbtVU=",
        version = "v1.1.1",
    )
    go_repository(
        name = "com_github_aws_aws_sdk_go_v2_service_sso",
        importpath = "github.com/aws/aws-sdk-go-v2/service/sso",
        sum = "h1:37QubsarExl5ZuCBlnRP+7l1tNwZPBSTqpTBrPH98RU=",
        version = "v1.1.1",
    )
    go_repository(
        name = "com_github_aws_aws_sdk_go_v2_service_sts",
        importpath = "github.com/aws/aws-sdk-go-v2/service/sts",
        sum = "h1:TJoIfnIFubCX0ACVeJ0w46HEH5MwjwYN4iFhuYIhfIY=",
        version = "v1.1.1",
    )
    go_repository(
        name = "com_github_aws_smithy_go",
        importpath = "github.com/aws/smithy-go",
        sum = "h1:D6CSsM3gdxaGaqXnPgOBCeL6Mophqzu7KJOu7zW78sU=",
        version = "v1.1.0",
    )
    go_repository(
        name = "com_github_azure_azure_sdk_for_go_sdk_azcore",
        importpath = "github.com/Azure/azure-sdk-for-go/sdk/azcore",
        sum = "h1:qoVeMsc9/fh/yhxVaA0obYjVH/oI/ihrOoMwsLS9KSA=",
        version = "v0.21.1",
    )
    go_repository(
        name = "com_github_azure_azure_sdk_for_go_sdk_internal",
        importpath = "github.com/Azure/azure-sdk-for-go/sdk/internal",
        sum = "h1:E+m3SkZCN0Bf5q7YdTs5lSm2CYY3CK4spn5OmUIiQtk=",
        version = "v0.8.3",
    )
    go_repository(
        name = "com_github_azure_azure_sdk_for_go_sdk_storage_azblob",
        importpath = "github.com/Azure/azure-sdk-for-go/sdk/storage/azblob",
        sum = "h1:Px2UA+2RvSSvv+RvJNuUB6n7rs5Wsel4dXLe90Um2n4=",
        version = "v0.3.0",
    )

    go_repository(
        name = "com_github_azure_go_autorest_autorest",
        importpath = "github.com/Azure/go-autorest/autorest",
        sum = "h1:MRvx8gncNaXJqOoLmhNjUAKh33JJF8LyxPhomEtOsjs=",
        version = "v0.9.0",
    )
    go_repository(
        name = "com_github_azure_go_autorest_autorest_adal",
        importpath = "github.com/Azure/go-autorest/autorest/adal",
        sum = "h1:q2gDruN08/guU9vAjuPWff0+QIrpH6ediguzdAzXAUU=",
        version = "v0.5.0",
    )

    go_repository(
        name = "com_github_azure_go_autorest_autorest_date",
        importpath = "github.com/Azure/go-autorest/autorest/date",
        sum = "h1:YGrhWfrgtFs84+h0o46rJrlmsZtyZRg470CqAXTZaGM=",
        version = "v0.1.0",
    )
    go_repository(
        name = "com_github_azure_go_autorest_autorest_mocks",
        importpath = "github.com/Azure/go-autorest/autorest/mocks",
        sum = "h1:Ww5g4zThfD/6cLb4z6xxgeyDa7QDkizMkJKe0ysZXp0=",
        version = "v0.2.0",
    )
    go_repository(
        name = "com_github_azure_go_autorest_logger",
        importpath = "github.com/Azure/go-autorest/logger",
        sum = "h1:ruG4BSDXONFRrZZJ2GUXDiUyVpayPmb1GnWeHDdaNKY=",
        version = "v0.1.0",
    )
    go_repository(
        name = "com_github_azure_go_autorest_tracing",
        importpath = "github.com/Azure/go-autorest/tracing",
        sum = "h1:TRn4WjSnkcSy5AEG3pnbtFSwNtwzjr4VYyQflFE619k=",
        version = "v0.5.0",
    )
    go_repository(
        name = "com_github_bazelbuild_rules_go",
        importpath = "github.com/bazelbuild/rules_go",
        sum = "h1:Wxu7JjqnF78cKZbsBsARLSXx/jlGaSLCnUV3mTlyHvM=",
        version = "v0.23.2",
    )
    go_repository(
        name = "com_github_benbjohnson_clock",
        importpath = "github.com/benbjohnson/clock",
        sum = "h1:ip6w0uFQkncKQ979AypyG0ER7mqUSBdKLOgAle/AT8A=",
        version = "v1.3.0",
    )

    go_repository(
        name = "com_github_beorn7_perks",
        importpath = "github.com/beorn7/perks",
        sum = "h1:VlbKKnNfV8bJzeqoa4cOKqO6bYr3WgKZxO8Z16+hsOM=",
        version = "v1.0.1",
    )
    go_repository(
        name = "com_github_bgentry_go_netrc",
        importpath = "github.com/bgentry/go-netrc",
        sum = "h1:xDfNPAt8lFiC1UJrqV3uuy861HCTo708pDMbjHHdCas=",
        version = "v0.0.0-20140422174119-9fd32a8b3d3d",
    )

    go_repository(
        name = "com_github_bgentry_speakeasy",
        importpath = "github.com/bgentry/speakeasy",
        sum = "h1:ByYyxL9InA1OWqxJqqp2A5pYHUrCiAL6K3J+LKSsQkY=",
        version = "v0.1.0",
    )

    go_repository(
        name = "com_github_bketelsen_crypt",
        importpath = "github.com/bketelsen/crypt",
        sum = "h1:+0HFd5KSZ/mm3JmhmrDukiId5iR6w4+BdFtfSy4yWIc=",
        version = "v0.0.3-0.20200106085610-5cbc8cc4026c",
    )
    go_repository(
        name = "com_github_bmizerany_pat",
        importpath = "github.com/bmizerany/pat",
        sum = "h1:y4B3+GPxKlrigF1ha5FFErxK+sr6sWxQovRMzwMhejo=",
        version = "v0.0.0-20170815010413-6226ea591a40",
    )
    go_repository(
        name = "com_github_boltdb_bolt",
        importpath = "github.com/boltdb/bolt",
        sum = "h1:JQmyP4ZBrce+ZQu0dY660FMfatumYDLun9hBCUVIkF4=",
        version = "v1.3.1",
    )
    go_repository(
        name = "com_github_bradfitz_go_smtpd",
        importpath = "github.com/bradfitz/go-smtpd",
        sum = "h1:ckJgFhFWywOx+YLEMIJsTb+NV6NexWICk5+AMSuz3ss=",
        version = "v0.0.0-20170404230938-deb6d6237625",
    )

    go_repository(
        name = "com_github_bradfitz_gomemcache",
        importpath = "github.com/bradfitz/gomemcache",
        sum = "h1:7IjN4QP3c38xhg6wz8R3YjoU+6S9e7xBc0DAVLLIpHE=",
        version = "v0.0.0-20170208213004-1952afaa557d",
    )

    go_repository(
        name = "com_github_btcsuite_btcd_btcec_v2",
        importpath = "github.com/btcsuite/btcd/btcec/v2",
        sum = "h1:xP60mv8fvp+0khmrN0zTdPC3cNm24rfeE6lh2R/Yv3E=",
        version = "v2.2.1",
    )

    go_repository(
        name = "com_github_btcsuite_btcd_chaincfg_chainhash",
        importpath = "github.com/btcsuite/btcd/chaincfg/chainhash",
        sum = "h1:q0rUy8C/TYNBQS1+CGKw68tLOFYSNEs0TFnxxnS9+4U=",
        version = "v1.0.1",
    )

    go_repository(
        name = "com_github_bufbuild_buf",
        importpath = "github.com/bufbuild/buf",
        sum = "h1:11zJVA0D4uJVGOC9h+oOVHrKKoBgMYIqJJ0d1Xt6oeQ=",
        version = "v0.37.0",
    )
    go_repository(
        name = "com_github_buger_jsonparser",
        importpath = "github.com/buger/jsonparser",
        sum = "h1:D21IyuvjDCshj1/qq+pCNd3VZOAEI9jy6Bi131YlXgI=",
        version = "v0.0.0-20181115193947-bf1c66bbce23",
    )

    go_repository(
        name = "com_github_burntsushi_toml",
        importpath = "github.com/BurntSushi/toml",
        sum = "h1:ksErzDEI1khOiGPgpwuI7x2ebx/uXQNw7xJpn9Eq1+I=",
        version = "v1.1.0",
    )
    go_repository(
        name = "com_github_burntsushi_xgb",
        importpath = "github.com/BurntSushi/xgb",
        sum = "h1:1BDTz0u9nC3//pOCMdNH+CiXJVYJh5UQNCOBG7jbELc=",
        version = "v0.0.0-20160522181843-27f122750802",
    )

    go_repository(
        name = "com_github_c_bata_go_prompt",
        importpath = "github.com/c-bata/go-prompt",
        sum = "h1:uyKRz6Z6DUyj49QVijyM339UJV9yhbr70gESwbNU3e0=",
        version = "v0.2.2",
    )
    go_repository(
        name = "com_github_casbin_casbin_v2",
        importpath = "github.com/casbin/casbin/v2",
        sum = "h1:bTwon/ECRx9dwBy2ewRVr5OiqjeXSGiTUY74sDPQi/g=",
        version = "v2.1.2",
    )
    go_repository(
        name = "com_github_cenkalti_backoff",
        importpath = "github.com/cenkalti/backoff",
        sum = "h1:tNowT99t7UNflLxfYYSlKYsBpXdEet03Pg2g16Swow4=",
        version = "v2.2.1+incompatible",
    )

    go_repository(
        name = "com_github_census_instrumentation_opencensus_proto",
        importpath = "github.com/census-instrumentation/opencensus-proto",
        sum = "h1:glEXhBS5PSLLv4IXzLA5yPRVX4bilULVyxxbrfOtDAk=",
        version = "v0.2.1",
    )
    go_repository(
        name = "com_github_cespare_cp",
        importpath = "github.com/cespare/cp",
        sum = "h1:nCb6ZLdB7NRaqsm91JtQTAme2SKJzXVsdPIPkyJr1MU=",
        version = "v1.1.1",
    )

    go_repository(
        name = "com_github_cespare_xxhash",
        importpath = "github.com/cespare/xxhash",
        sum = "h1:a6HrQnmkObjyL+Gs60czilIUGqrzKutQD6XZog3p+ko=",
        version = "v1.1.0",
    )
    go_repository(
        name = "com_github_cespare_xxhash_v2",
        importpath = "github.com/cespare/xxhash/v2",
        sum = "h1:DC2CZ1Ep5Y4k3ZQ899DldepgrayRUGE6BBZ/cd9Cj44=",
        version = "v2.2.0",
    )
    go_repository(
        name = "com_github_cheekybits_genny",
        importpath = "github.com/cheekybits/genny",
        sum = "h1:uGGa4nei+j20rOSeDeP5Of12XVm7TGUd4dJA9RDitfE=",
        version = "v1.0.0",
    )

    go_repository(
        name = "com_github_chzyer_logex",
        importpath = "github.com/chzyer/logex",
        sum = "h1:+eqR0HfOetur4tgnC8ftU5imRnhi4te+BadWS95c5AM=",
        version = "v1.2.0",
    )
    go_repository(
        name = "com_github_chzyer_readline",
        importpath = "github.com/chzyer/readline",
        sum = "h1:lSwwFrbNviGePhkewF1az4oLmcwqCZijQ2/Wi3BGHAI=",
        version = "v1.5.0",
    )
    go_repository(
        name = "com_github_chzyer_test",
        importpath = "github.com/chzyer/test",
        sum = "h1:dZ0/VyGgQdVGAss6Ju0dt5P0QltE0SFY5Woh6hbIfiQ=",
        version = "v0.0.0-20210722231415-061457976a23",
    )
    go_repository(
        name = "com_github_cilium_ebpf",
        importpath = "github.com/cilium/ebpf",
        sum = "h1:QlHdikaxALkqWasW8hAC1mfR0jdmvbfaBdBPFmRSglA=",
        version = "v0.4.0",
    )

    go_repository(
        name = "com_github_clbanning_x2j",
        importpath = "github.com/clbanning/x2j",
        sum = "h1:EdRZT3IeKQmfCSrgo8SZ8V3MEnskuJP0wCYNpe+aiXo=",
        version = "v0.0.0-20191024224557-825249438eec",
    )

    go_repository(
        name = "com_github_client9_misspell",
        importpath = "github.com/client9/misspell",
        sum = "h1:ta993UF76GwbvJcIo3Y68y/M3WxlpEHPWIGDkJYwzJI=",
        version = "v0.3.4",
    )
    go_repository(
        name = "com_github_cloudflare_cloudflare_go",
        importpath = "github.com/cloudflare/cloudflare-go",
        sum = "h1:gFqGlGl/5f9UGXAaKapCGUfaTCgRKKnzu2VvzMZlOFA=",
        version = "v0.14.0",
    )

    go_repository(
        name = "com_github_cncf_udpa_go",
        importpath = "github.com/cncf/udpa/go",
        sum = "h1:cqQfy1jclcSy/FwLjemeg3SR1yaINm74aQyupQ0Bl8M=",
        version = "v0.0.0-20201120205902-5459f2c99403",
    )
    go_repository(
        name = "com_github_cncf_xds_go",
        importpath = "github.com/cncf/xds/go",
        sum = "h1:OZmjad4L3H8ncOIR8rnb5MREYqG8ixi5+WbeUsquF0c=",
        version = "v0.0.0-20210312221358-fbca930ec8ed",
    )

    go_repository(
        name = "com_github_cockroachdb_datadriven",
        importpath = "github.com/cockroachdb/datadriven",
        sum = "h1:OaNxuTZr7kxeODyLWsRMC+OD03aFUH+mW6r2d+MWa5Y=",
        version = "v0.0.0-20190809214429-80d97fb3cbaa",
    )
    go_repository(
        name = "com_github_codahale_hdrhistogram",
        importpath = "github.com/codahale/hdrhistogram",
        sum = "h1:qMd81Ts1T2OTKmB4acZcyKaMtRnY5Y44NuXGX2GFJ1w=",
        version = "v0.0.0-20161010025455-3a0bb77429bd",
    )
    go_repository(
        name = "com_github_consensys_bavard",
        importpath = "github.com/consensys/bavard",
        sum = "h1:+R8G1+Ftumd0DaveLgMIjrFPcAS4G8MsVXWXiyZL5BY=",
        version = "v0.1.8-0.20210406032232-f3452dc9b572",
    )
    go_repository(
        name = "com_github_consensys_gnark_crypto",
        importpath = "github.com/consensys/gnark-crypto",
        sum = "h1:C43yEtQ6NIf4ftFXD/V55gnGFgPbMQobd//YlnLjUJ8=",
        version = "v0.4.1-0.20210426202927-39ac3d4b3f1f",
    )

    go_repository(
        name = "com_github_containerd_cgroups",
        build_file_proto_mode = "disable_global",
        importpath = "github.com/containerd/cgroups",
        sum = "h1:jN/mbWBEaz+T1pi5OFtnkQ+8qnmEbAr1Oo1FRm5B0dA=",
        version = "v1.0.4",
    )

    go_repository(
        name = "com_github_coreos_bbolt",
        importpath = "github.com/coreos/bbolt",
        sum = "h1:wZwiHHUieZCquLkDL0B8UhzreNWsPHooDAG3q34zk0s=",
        version = "v1.3.2",
    )
    go_repository(
        name = "com_github_coreos_etcd",
        importpath = "github.com/coreos/etcd",
        sum = "h1:8F3hqu9fGYLBifCmRCJsicFqDx/D68Rt3q1JMazcgBQ=",
        version = "v3.3.13+incompatible",
    )

    go_repository(
        name = "com_github_coreos_go_semver",
        importpath = "github.com/coreos/go-semver",
        sum = "h1:wkHLiw0WNATZnSG7epLsujiMCgPAc9xhjJ4tgnAxmfM=",
        version = "v0.3.0",
    )
    go_repository(
        name = "com_github_coreos_go_systemd",
        importpath = "github.com/coreos/go-systemd",
        sum = "h1:iW4rZ826su+pqaw19uhpSCzhj44qo35pNgKFGqzDKkU=",
        version = "v0.0.0-20191104093116-d3cd4ed1dbcf",
    )
    go_repository(
        name = "com_github_coreos_go_systemd_v22",
        importpath = "github.com/coreos/go-systemd/v22",
        sum = "h1:RrqgGjYQKalulkV8NGVIfkXQf6YYmOyiJKk8iXXhfZs=",
        version = "v22.5.0",
    )

    go_repository(
        name = "com_github_coreos_pkg",
        importpath = "github.com/coreos/pkg",
        sum = "h1:lBNOc5arjvs8E5mO2tbpBpLoyyu8B6e44T7hJy6potg=",
        version = "v0.0.0-20180928190104-399ea9e2e55f",
    )

    go_repository(
        name = "com_github_cpuguy83_go_md2man_v2",
        importpath = "github.com/cpuguy83/go-md2man/v2",
        sum = "h1:p1EgwI/C7NhT0JmVkwCD2ZBK8j4aeHQX2pMHHBfMQ6w=",
        version = "v2.0.2",
    )
    go_repository(
        name = "com_github_crate_crypto_go_ipa",
        importpath = "github.com/crate-crypto/go-ipa",
        sum = "h1:6IrxszG5G+O7zhtkWxq6+unVvnrm1fqV2Pe+T95DUzw=",
        version = "v0.0.0-20220523130400-f11357ae11c7",
    )

    go_repository(
        name = "com_github_creack_pty",
        importpath = "github.com/creack/pty",
        sum = "h1:uDmaGzcdjhF4i/plgjmEsriH11Y0o7RKapEf/LDaM3w=",
        version = "v1.1.9",
    )
    go_repository(
        name = "com_github_cyberdelia_templates",
        importpath = "github.com/cyberdelia/templates",
        sum = "h1:/ovYnF02fwL0kvspmy9AuyKg1JhdTRUgPw4nUxd9oZM=",
        version = "v0.0.0-20141128023046-ca7fffd4298c",
    )

    go_repository(
        name = "com_github_d4l3k_messagediff",
        importpath = "github.com/d4l3k/messagediff",
        sum = "h1:ZcAIMYsUg0EAp9X+tt8/enBE/Q8Yd5kzPynLyKptt9U=",
        version = "v1.2.1",
    )

    go_repository(
        name = "com_github_data_dog_go_sqlmock",
        importpath = "github.com/DATA-DOG/go-sqlmock",
        sum = "h1:CWUqKXe0s8A2z6qCgkP4Kru7wC11YoAnoupUKFDnH08=",
        version = "v1.3.3",
    )
    go_repository(
        name = "com_github_dave_jennifer",
        importpath = "github.com/dave/jennifer",
        sum = "h1:S15ZkFMRoJ36mGAQgWL1tnr0NQJh9rZ8qatseX/VbBc=",
        version = "v1.2.0",
    )
    go_repository(
        name = "com_github_davecgh_go_spew",
        importpath = "github.com/davecgh/go-spew",
        sum = "h1:vj9j/u1bqnvCEfJOwUhtlOARqs3+rkHYY13jYWTU97c=",
        version = "v1.1.1",
    )
    go_repository(
        name = "com_github_davidlazar_go_crypto",
        importpath = "github.com/davidlazar/go-crypto",
        sum = "h1:pFUpOrbxDR6AkioZ1ySsx5yxlDQZ8stG2b88gTPxgJU=",
        version = "v0.0.0-20200604182044-b73af7476f6c",
    )

    go_repository(
        name = "com_github_deckarep_golang_set",
        importpath = "github.com/deckarep/golang-set",
        sum = "h1:sk9/l/KqpunDwP7pSjUg0keiOOLEnOBHzykLrsPppp4=",
        version = "v1.8.0",
    )
    go_repository(
        name = "com_github_decred_dcrd_crypto_blake256",
        importpath = "github.com/decred/dcrd/crypto/blake256",
        sum = "h1:/8DMNYp9SGi5f0w7uCm6d6M4OU2rGFK09Y2A4Xv7EE0=",
        version = "v1.0.0",
    )
    go_repository(
        name = "com_github_decred_dcrd_dcrec_secp256k1_v4",
        importpath = "github.com/decred/dcrd/dcrec/secp256k1/v4",
        sum = "h1:HbphB4TFFXpv7MNrT52FGrrgVXF1owhMVTHFZIlnvd4=",
        version = "v4.1.0",
    )

    go_repository(
        name = "com_github_deepmap_oapi_codegen",
        importpath = "github.com/deepmap/oapi-codegen",
        sum = "h1:SegyeYGcdi0jLLrpbCMoJxnUUn8GBXHsvr4rbzjuhfU=",
        version = "v1.8.2",
    )
    go_repository(
        name = "com_github_dgraph_io_badger",
        importpath = "github.com/dgraph-io/badger",
        sum = "h1:mNw0qs90GVgGGWylh0umH5iag1j6n/PeJtNvL6KY/x8=",
        version = "v1.6.2",
    )

    go_repository(
        name = "com_github_dgraph_io_ristretto",
        importpath = "github.com/dgraph-io/ristretto",
        sum = "h1:cNcG4c2n5xanQzp2hMyxDxPYVQmZ91y4WN6fJFlndLo=",
        version = "v0.0.4-0.20210318174700-74754f61e018",
    )
    go_repository(
        name = "com_github_dgrijalva_jwt_go",
        importpath = "github.com/dgrijalva/jwt-go",
        sum = "h1:7qlOGliEKZXTDg6OTjfoBKDXWrumCAMpl/TFQ4/5kLM=",
        version = "v3.2.0+incompatible",
    )

    go_repository(
        name = "com_github_dgryski_go_bitstream",
        importpath = "github.com/dgryski/go-bitstream",
        sum = "h1:akOQj8IVgoeFfBTzGOEQakCYshWD6RNo1M5pivFXt70=",
        version = "v0.0.0-20180413035011-3522498ce2c8",
    )
    go_repository(
        name = "com_github_dgryski_go_farm",
        importpath = "github.com/dgryski/go-farm",
        sum = "h1:tdlZCpZ/P9DhczCTSixgIKmwPv6+wP5DGjqLYw5SUiA=",
        version = "v0.0.0-20190423205320-6a90982ecee2",
    )
    go_repository(
        name = "com_github_dgryski_go_sip13",
        importpath = "github.com/dgryski/go-sip13",
        sum = "h1:RMLoZVzv4GliuWafOuPuQDKSm1SJph7uCRnnS61JAn4=",
        version = "v0.0.0-20181026042036-e10d5fee7954",
    )
    go_repository(
        name = "com_github_dlclark_regexp2",
        importpath = "github.com/dlclark/regexp2",
        sum = "h1:Izz0+t1Z5nI16/II7vuEo/nHjodOg0p7+OiDpjX5t1E=",
        version = "v1.4.1-0.20201116162257-a2a8dda75c91",
    )
    go_repository(
        name = "com_github_dnaeon_go_vcr",
        importpath = "github.com/dnaeon/go-vcr",
        sum = "h1:zHCHvJYTMh1N7xnV7zf1m1GPBF9Ad0Jk/whtQ1663qI=",
        version = "v1.2.0",
    )
    go_repository(
        name = "com_github_docker_docker",
        importpath = "github.com/docker/docker",
        sum = "h1:HlFGsy+9/xrgMmhmN+NGhCc5SHGJ7I+kHosRR1xc/aI=",
        version = "v1.6.2",
    )

    go_repository(
        name = "com_github_docker_go_units",
        importpath = "github.com/docker/go-units",
        sum = "h1:69rxXcBk27SvSaaxTtLh/8llcHD8vYHT7WSdRZ/jvr4=",
        version = "v0.5.0",
    )

    go_repository(
        name = "com_github_docker_spdystream",
        importpath = "github.com/docker/spdystream",
        sum = "h1:cenwrSVm+Z7QLSV/BsnenAOcDXdX4cMv4wP0B/5QbPg=",
        version = "v0.0.0-20160310174837-449fdfce4d96",
    )

    go_repository(
        name = "com_github_dop251_goja",
        importpath = "github.com/dop251/goja",
        sum = "h1:Yt+4K30SdjOkRoRRm3vYNQgR+/ZIy0RmeUDZo7Y8zeQ=",
        version = "v0.0.0-20220405120441-9037c2b61cbf",
    )
    go_repository(
        name = "com_github_dop251_goja_nodejs",
        importpath = "github.com/dop251/goja_nodejs",
        sum = "h1:tYwu/z8Y0NkkzGEh3z21mSWggMg4LwLRFucLS7TjARg=",
        version = "v0.0.0-20210225215109-d91c329300e7",
    )

    go_repository(
        name = "com_github_dustin_go_humanize",
        importpath = "github.com/dustin/go-humanize",
        sum = "h1:VSnTsYCnlFHaM2/igO1h6X3HA71jcobQuxemgkq4zYo=",
        version = "v1.0.0",
    )

    go_repository(
        name = "com_github_eapache_go_resiliency",
        importpath = "github.com/eapache/go-resiliency",
        sum = "h1:v7g92e/KSN71Rq7vSThKaWIq68fL4YHvWyiUKorFR1Q=",
        version = "v1.2.0",
    )
    go_repository(
        name = "com_github_eapache_go_xerial_snappy",
        importpath = "github.com/eapache/go-xerial-snappy",
        sum = "h1:YEetp8/yCZMuEPMUDHG0CW/brkkEp8mzqk2+ODEitlw=",
        version = "v0.0.0-20180814174437-776d5712da21",
    )
    go_repository(
        name = "com_github_eapache_queue",
        importpath = "github.com/eapache/queue",
        sum = "h1:YOEu7KNc61ntiQlcEeUIoDTJ2o8mQznoNvUhiigpIqc=",
        version = "v1.1.0",
    )

    go_repository(
        name = "com_github_eclipse_paho_mqtt_golang",
        importpath = "github.com/eclipse/paho.mqtt.golang",
        sum = "h1:1F8mhG9+aO5/xpdtFkW4SxOJB67ukuDC3t2y2qayIX0=",
        version = "v1.2.0",
    )
    go_repository(
        name = "com_github_edsrzf_mmap_go",
        importpath = "github.com/edsrzf/mmap-go",
        sum = "h1:6EUwBLQ/Mcr1EYLE4Tn1VdW1A4ckqCQWZBw8Hr0kjpQ=",
        version = "v1.1.0",
    )
    go_repository(
        name = "com_github_elastic_gosigar",
        importpath = "github.com/elastic/gosigar",
        sum = "h1:Dg80n8cr90OZ7x+bAax/QjoW/XqTI11RmA79ZwIm9/4=",
        version = "v0.14.2",
    )

    go_repository(
        name = "com_github_elazarl_goproxy",
        importpath = "github.com/elazarl/goproxy",
        sum = "h1:yUdfgN0XgIJw7foRItutHYUIhlcKzcSf5vDpdhQAKTc=",
        version = "v0.0.0-20180725130230-947c36da3153",
    )

    go_repository(
        name = "com_github_emicklei_dot",
        importpath = "github.com/emicklei/dot",
        sum = "h1:Ase39UD9T9fRBOb5ptgpixrxfx8abVzNWZi2+lr53PI=",
        version = "v0.11.0",
    )
    go_repository(
        name = "com_github_emicklei_go_restful",
        importpath = "github.com/emicklei/go-restful",
        sum = "h1:H2pdYOb3KQ1/YsqVWoWNLQO+fusocsw354rqGTZtAgw=",
        version = "v0.0.0-20170410110728-ff4f55a20633",
    )
    go_repository(
        name = "com_github_envoyproxy_go_control_plane",
        importpath = "github.com/envoyproxy/go-control-plane",
        sum = "h1:dulLQAYQFYtG5MTplgNGHWuV2D+OBD+Z8lmDBmbLg+s=",
        version = "v0.9.9-0.20210512163311-63b5d3c536b0",
    )
    go_repository(
        name = "com_github_envoyproxy_protoc_gen_validate",
        importpath = "github.com/envoyproxy/protoc-gen-validate",
        sum = "h1:EQciDnbrYxy13PgWoY8AqoxGiPrpgBZ1R8UNe3ddc+A=",
        version = "v0.1.0",
    )
    go_repository(
        name = "com_github_ethereum_go_ethereum",
        build_directives = [
            "gazelle:resolve go github.com/karalabe/usb @prysm//third_party/usb:go_default_library",
        ],
        importpath = "github.com/ethereum/go-ethereum",
        patch_args = ["-p1"],
        patches = [
            "//third_party:com_github_ethereum_go_ethereum_secp256k1.patch",
        ],
        replace = "github.com/mdehoog/go-ethereum",
        sum = "h1:dDZoePQcrgfgy3X1nXOQbmqJiejqylUm7vo8FVqS63E=",
        version = "v1.10.19-0.20221117161519-a720ac19cc79",
    )

    go_repository(
        name = "com_github_evanphx_json_patch",
        importpath = "github.com/evanphx/json-patch",
        sum = "h1:fUDGZCv/7iAN7u0puUVhvKCcsR6vRfwrJatElLBEf0I=",
        version = "v4.2.0+incompatible",
    )

    go_repository(
        name = "com_github_fatih_color",
        importpath = "github.com/fatih/color",
        sum = "h1:8xPHl4/q1VyqGIPif1F+1V3Y3lSmrq01EabUW3CoW5s=",
        version = "v1.9.0",
    )
    go_repository(
        name = "com_github_ferranbt_fastssz",
        importpath = "github.com/ferranbt/fastssz",
        sum = "h1:9VDpsWq096+oGMDTT/SgBD/VgZYf4pTF+KTPmZ+OaKM=",
        version = "v0.0.0-20210120143747-11b9eff30ea9",
    )
    go_repository(
        name = "com_github_fjl_gencodec",
        importpath = "github.com/fjl/gencodec",
        sum = "h1:CndMRAH4JIwxbW8KYq6Q+cGWcGHz0FjGR3QqcInWcW0=",
        version = "v0.0.0-20220412091415-8bb9e558978c",
    )

    go_repository(
        name = "com_github_fjl_memsize",
        importpath = "github.com/fjl/memsize",
        sum = "h1:FtmdgXiUlNeRsoNMFlKLDt+S+6hbjVMEW6RGQ7aUf7c=",
        version = "v0.0.0-20190710130421-bcb5799ab5e5",
    )
    go_repository(
        name = "com_github_flynn_go_shlex",
        importpath = "github.com/flynn/go-shlex",
        sum = "h1:BHsljHzVlRcyQhjrss6TZTdY2VfCqZPbv5k3iBFa2ZQ=",
        version = "v0.0.0-20150515145356-3f9db97f8568",
    )

    go_repository(
        name = "com_github_flynn_noise",
        importpath = "github.com/flynn/noise",
        sum = "h1:DlTHqmzmvcEiKj+4RYo/imoswx/4r6iBlCMfVtrMXpQ=",
        version = "v1.0.0",
    )

    go_repository(
        name = "com_github_fogleman_gg",
        importpath = "github.com/fogleman/gg",
        sum = "h1:WXb3TSNmHp2vHoCroCIB1foO/yQ36swABL8aOVeDpgg=",
        version = "v1.2.1-0.20190220221249-0403632d5b90",
    )

    go_repository(
        name = "com_github_fortytw2_leaktest",
        importpath = "github.com/fortytw2/leaktest",
        sum = "h1:u8491cBMTQ8ft8aeV+adlcytMZylmA5nnwwkRZjI8vw=",
        version = "v1.3.0",
    )
    go_repository(
        name = "com_github_francoispqt_gojay",
        importpath = "github.com/francoispqt/gojay",
        sum = "h1:d2m3sFjloqoIUQU3TsHBgj6qg/BVGlTBeHDUmyJnXKk=",
        version = "v1.2.13",
    )

    go_repository(
        name = "com_github_franela_goblin",
        importpath = "github.com/franela/goblin",
        sum = "h1:gb2Z18BhTPJPpLQWj4T+rfKHYCHxRHCtRxhKKjRidVw=",
        version = "v0.0.0-20200105215937-c9ffbefa60db",
    )
    go_repository(
        name = "com_github_franela_goreq",
        importpath = "github.com/franela/goreq",
        sum = "h1:a9ENSRDFBUPkJ5lCgVZh26+ZbGyoVJG7yb5SSzF5H54=",
        version = "v0.0.0-20171204163338-bcd34c9993f8",
    )

    go_repository(
        name = "com_github_frankban_quicktest",
        importpath = "github.com/frankban/quicktest",
        sum = "h1:2QxQoC1TS09S7fhCPsrvqYdvP1H5M1P1ih5ABm3BTYk=",
        version = "v1.7.2",
    )
    go_repository(
        name = "com_github_fsnotify_fsnotify",
        importpath = "github.com/fsnotify/fsnotify",
        sum = "h1:jRbGcIw6P2Meqdwuo0H1p6JVLbL5DHKAKlYndzMwVZI=",
        version = "v1.5.4",
    )
    go_repository(
        name = "com_github_garslo_gogen",
        importpath = "github.com/garslo/gogen",
        sum = "h1:IZqZOB2fydHte3kUgxrzK5E1fW7RQGeDwE8F/ZZnUYc=",
        version = "v0.0.0-20170306192744-1d203ffc1f61",
    )

    go_repository(
        name = "com_github_garyburd_redigo",
        importpath = "github.com/garyburd/redigo",
        sum = "h1:0VruCpn7yAIIu7pWVClQC8wxCJEcG3nyzpMSHKi1PQc=",
        version = "v1.6.0",
    )
    go_repository(
        name = "com_github_gballet_go_libpcsclite",
        importpath = "github.com/gballet/go-libpcsclite",
        sum = "h1:f6D9Hr8xV8uYKlyuj8XIruxlh9WjVjdh1gIicAS7ays=",
        version = "v0.0.0-20191108122812-4678299bea08",
    )
    go_repository(
        name = "com_github_gballet_go_verkle",
        importpath = "github.com/gballet/go-verkle",
        sum = "h1:AB7YjNrzlVHsYz06zCULVV2zYCEft82P86dSmtwxKL0=",
        version = "v0.0.0-20220902153445-097bd83b7732",
    )

    go_repository(
        name = "com_github_gdamore_encoding",
        importpath = "github.com/gdamore/encoding",
        sum = "h1:+7OoQ1Bc6eTm5niUzBa0Ctsh6JbMW6Ra+YNuAtDBdko=",
        version = "v1.0.0",
    )
    go_repository(
        name = "com_github_gdamore_tcell_v2",
        importpath = "github.com/gdamore/tcell/v2",
        sum = "h1:b9XQrT6QGbgI7JvZOJXFNczOQeIYbo8BfeSMzt2sAV0=",
        version = "v2.5.3",
    )

    go_repository(
        name = "com_github_getkin_kin_openapi",
        importpath = "github.com/getkin/kin-openapi",
        sum = "h1:6awGqF5nG5zkVpMsAih1QH4VgzS8phTxECUWIFo7zko=",
        version = "v0.61.0",
    )

    go_repository(
        name = "com_github_ghodss_yaml",
        importpath = "github.com/ghodss/yaml",
        sum = "h1:wQHKEahhL6wmXdzwWG11gIVCkOv05bNOh+Rxn0yngAk=",
        version = "v1.0.0",
    )
    go_repository(
        name = "com_github_gliderlabs_ssh",
        importpath = "github.com/gliderlabs/ssh",
        sum = "h1:j3L6gSLQalDETeEg/Jg0mGY0/y/N6zI2xX1978P0Uqw=",
        version = "v0.1.1",
    )

    go_repository(
        name = "com_github_glycerine_go_unsnap_stream",
        importpath = "github.com/glycerine/go-unsnap-stream",
        sum = "h1:r04MMPyLHj/QwZuMJ5+7tJcBr1AQjpiAK/rZWRrQT7o=",
        version = "v0.0.0-20180323001048-9f0cb55181dd",
    )
    go_repository(
        name = "com_github_glycerine_goconvey",
        importpath = "github.com/glycerine/goconvey",
        sum = "h1:gclg6gY70GLy3PbkQ1AERPfmLMMagS60DKF78eWwLn8=",
        version = "v0.0.0-20190410193231-58a59202ab31",
    )

    go_repository(
        name = "com_github_go_chi_chi_v5",
        importpath = "github.com/go-chi/chi/v5",
        sum = "h1:DBPx88FjZJH3FsICfDAfIfnb7XxKIYVGG6lOPlhENAg=",
        version = "v5.0.0",
    )

    go_repository(
        name = "com_github_go_errors_errors",
        importpath = "github.com/go-errors/errors",
        sum = "h1:LUHzmkK3GUKUrL/1gfBUxAHzcev3apQlezX/+O7ma6w=",
        version = "v1.0.1",
    )

    go_repository(
        name = "com_github_go_gl_glfw",
        importpath = "github.com/go-gl/glfw",
        sum = "h1:QbL/5oDUmRBzO9/Z7Seo6zf912W/a6Sr4Eu0G/3Jho0=",
        version = "v0.0.0-20190409004039-e6da0acd62b1",
    )
    go_repository(
        name = "com_github_go_gl_glfw_v3_3_glfw",
        importpath = "github.com/go-gl/glfw/v3.3/glfw",
        sum = "h1:WtGNWLvXpe6ZudgnXrq0barxBImvnnJoMEhXAzcbM0I=",
        version = "v0.0.0-20200222043503-6f7a984d4dc4",
    )
    go_repository(
        name = "com_github_go_kit_kit",
        importpath = "github.com/go-kit/kit",
        sum = "h1:dXFJfIHVvUcpSgDOV+Ne6t7jXri8Tfv2uOLHUZ2XNuo=",
        version = "v0.10.0",
    )
    go_repository(
        name = "com_github_go_kit_log",
        importpath = "github.com/go-kit/log",
        sum = "h1:7i2K3eKTos3Vc0enKCfnVcgHh2olr/MyfboYq7cAcFw=",
        version = "v0.2.0",
    )

    go_repository(
        name = "com_github_go_logfmt_logfmt",
        importpath = "github.com/go-logfmt/logfmt",
        sum = "h1:otpy5pqBCBZ1ng9RQ0dPu4PN7ba75Y/aA+UpowDyNVA=",
        version = "v0.5.1",
    )
    go_repository(
        name = "com_github_go_logr_logr",
        importpath = "github.com/go-logr/logr",
        sum = "h1:2DntVwHkVopvECVRSlL5PSo9eG+cAkDCuckLubN+rq0=",
        version = "v1.2.3",
    )
    go_repository(
        name = "com_github_go_ole_go_ole",
        importpath = "github.com/go-ole/go-ole",
        sum = "h1:/Fpf6oFPoeFik9ty7siob0G6Ke8QvQEuVcuChpwXzpY=",
        version = "v1.2.6",
    )
    go_repository(
        name = "com_github_go_openapi_jsonpointer",
        importpath = "github.com/go-openapi/jsonpointer",
        sum = "h1:gZr+CIYByUqjcgeLXnQu2gHYQC9o73G2XUeOFYEICuY=",
        version = "v0.19.5",
    )
    go_repository(
        name = "com_github_go_openapi_jsonreference",
        importpath = "github.com/go-openapi/jsonreference",
        sum = "h1:tF+augKRWlWx0J0B7ZyyKSiTyV6E1zZe+7b3qQlcEf8=",
        version = "v0.0.0-20160704190145-13c6e3589ad9",
    )
    go_repository(
        name = "com_github_go_openapi_spec",
        importpath = "github.com/go-openapi/spec",
        sum = "h1:C1JKChikHGpXwT5UQDFaryIpDtyyGL/CR6C2kB7F1oc=",
        version = "v0.0.0-20160808142527-6aced65f8501",
    )
    go_repository(
        name = "com_github_go_openapi_swag",
        importpath = "github.com/go-openapi/swag",
        sum = "h1:lTz6Ys4CmqqCQmZPBlbQENR1/GucA2bzYTE12Pw4tFY=",
        version = "v0.19.5",
    )
    go_repository(
        name = "com_github_go_playground_assert_v2",
        importpath = "github.com/go-playground/assert/v2",
        sum = "h1:MsBgLAaY856+nPRTKrp3/OZK38U/wa0CcBYNjji3q3A=",
        version = "v2.0.1",
    )
    go_repository(
        name = "com_github_go_playground_locales",
        importpath = "github.com/go-playground/locales",
        sum = "h1:u50s323jtVGugKlcYeyzC0etD1HifMjqmJqb8WugfUU=",
        version = "v0.14.0",
    )
    go_repository(
        name = "com_github_go_playground_universal_translator",
        importpath = "github.com/go-playground/universal-translator",
        sum = "h1:82dyy6p4OuJq4/CByFNOn/jYrnRPArHwAcmLoJZxyho=",
        version = "v0.18.0",
    )
    go_repository(
        name = "com_github_go_playground_validator_v10",
        importpath = "github.com/go-playground/validator/v10",
        sum = "h1:I7mrTYv78z8k8VXa/qJlOlEXn/nBh+BF8dHX5nt/dr0=",
        version = "v10.10.0",
    )

    go_repository(
        name = "com_github_go_sourcemap_sourcemap",
        importpath = "github.com/go-sourcemap/sourcemap",
        sum = "h1:W1iEw64niKVGogNgBN3ePyLFfuisuzeidWPMPWmECqU=",
        version = "v2.1.3+incompatible",
    )
    go_repository(
        name = "com_github_go_sql_driver_mysql",
        importpath = "github.com/go-sql-driver/mysql",
        sum = "h1:g24URVg0OFbNUTx9qqY1IRZ9D9z3iPyi5zKhQZpNwpA=",
        version = "v1.4.1",
    )

    go_repository(
        name = "com_github_go_stack_stack",
        importpath = "github.com/go-stack/stack",
        sum = "h1:ntEHSVwIt7PNXNpgPmVfMrNhLtgjlmnZha2kOpuRiDw=",
        version = "v1.8.1",
    )
    go_repository(
        name = "com_github_go_task_slim_sprig",
        importpath = "github.com/go-task/slim-sprig",
        sum = "h1:p104kn46Q8WdvHunIJ9dAyjPVtrBPhSr3KT2yUst43I=",
        version = "v0.0.0-20210107165309-348f09dbbbc0",
    )

    go_repository(
        name = "com_github_go_yaml_yaml",
        importpath = "github.com/go-yaml/yaml",
        sum = "h1:RYi2hDdss1u4YE7GwixGzWwVo47T8UQwnTLB6vQiq+o=",
        version = "v2.1.0+incompatible",
    )
    go_repository(
        name = "com_github_godbus_dbus_v5",
        importpath = "github.com/godbus/dbus/v5",
        sum = "h1:4KLkAxT3aOY8Li4FRJe/KvhoNFFxo0m6fNuFUO8QJUk=",
        version = "v5.1.0",
    )

    go_repository(
        name = "com_github_gofrs_flock",
        importpath = "github.com/gofrs/flock",
        sum = "h1:MSdYClljsF3PbENUUEx85nkWfJSGfzYI9yEBZOJz6CY=",
        version = "v0.8.0",
    )
    go_repository(
        name = "com_github_gofrs_uuid",
        importpath = "github.com/gofrs/uuid",
        sum = "h1:1SD/1F5pU8p29ybwgQSwpQk+mwdRrXCYuPhW6m+TnJw=",
        version = "v4.0.0+incompatible",
    )

    go_repository(
        name = "com_github_gogo_googleapis",
        importpath = "github.com/gogo/googleapis",
        sum = "h1:kFkMAZBNAn4j7K0GiZr8cRYzejq68VbheufiV3YuyFI=",
        version = "v1.1.0",
    )

    go_repository(
        name = "com_github_gogo_protobuf",
        importpath = "github.com/gogo/protobuf",
        sum = "h1:Ov1cvc58UF3b5XjBnZv7+opcTcQFZebYjWzi34vdm4Q=",
        version = "v1.3.2",
    )

    go_repository(
        name = "com_github_golang_freetype",
        importpath = "github.com/golang/freetype",
        sum = "h1:DACJavvAHhabrF08vX0COfcOBJRhZ8lUbR+ZWIs0Y5g=",
        version = "v0.0.0-20170609003504-e2365dfdc4a0",
    )
    go_repository(
        name = "com_github_golang_gddo",
        importpath = "github.com/golang/gddo",
        sum = "h1:HoqgYR60VYu5+0BuG6pjeGp7LKEPZnHt+dUClx9PeIs=",
        version = "v0.0.0-20200528160355-8d077c1d8f4c",
    )

    go_repository(
        name = "com_github_golang_geo",
        importpath = "github.com/golang/geo",
        sum = "h1:lJwO/92dFXWeXOZdoGXgptLmNLwynMSHUmU6besqtiw=",
        version = "v0.0.0-20190916061304-5b978397cfec",
    )
    go_repository(
        name = "com_github_golang_glog",
        importpath = "github.com/golang/glog",
        sum = "h1:VKtxabqXZkF25pY9ekfRL6a582T4P37/31XEstQ5p58=",
        version = "v0.0.0-20160126235308-23def4e6c14b",
    )
    go_repository(
        name = "com_github_golang_groupcache",
        importpath = "github.com/golang/groupcache",
        sum = "h1:1r7pUrabqp18hOBcwBwiTsbnFeTZHV9eER/QT5JVZxY=",
        version = "v0.0.0-20200121045136-8c9f03a8e57e",
    )
    go_repository(
        name = "com_github_golang_jwt_jwt_v4",
        importpath = "github.com/golang-jwt/jwt/v4",
        sum = "h1:kHL1vqdqWNfATmA0FNMdmZNMyZI1U6O31X4rlIPoBog=",
        version = "v4.3.0",
    )
    go_repository(
        name = "com_github_golang_lint",
        importpath = "github.com/golang/lint",
        sum = "h1:2hRPrmiwPrp3fQX967rNJIhQPtiGXdlQWAxKbKw3VHA=",
        version = "v0.0.0-20180702182130-06c8688daad7",
    )

    go_repository(
        name = "com_github_golang_mock",
        importpath = "github.com/golang/mock",
        sum = "h1:ErTB+efbowRARo13NNdxyJji2egdxLGQhRaY+DUumQc=",
        version = "v1.6.0",
    )
    go_repository(
        name = "com_github_golang_protobuf",
        importpath = "github.com/golang/protobuf",
        patch_args = ["-p1"],
        patches = ["@io_bazel_rules_go//third_party:com_github_golang_protobuf-extras.patch"],
        sum = "h1:ROPKBNFfQgOUMifHyP+KYbvpjbdoFNs+aK7DXlji0Tw=",
        version = "v1.5.2",
    )

    go_repository(
        name = "com_github_golang_snappy",
        importpath = "github.com/golang/snappy",
        sum = "h1:yAGX7huGHXlcLOEtBnF4w7FQwA26wojNCwOYAEhLjQM=",
        version = "v0.0.4",
    )
    go_repository(
        name = "com_github_golangci_lint_1",
        importpath = "github.com/golangci/lint-1",
        sum = "h1:utua3L2IbQJmauC5IXdEA547bcoU5dozgQAfc8Onsg4=",
        version = "v0.0.0-20181222135242-d2cdd8c08219",
    )

    go_repository(
        name = "com_github_google_btree",
        importpath = "github.com/google/btree",
        sum = "h1:0udJVsspx3VBr5FwtLhQQtuAsVc79tTq0ocGIPAU6qo=",
        version = "v1.0.0",
    )

    go_repository(
        name = "com_github_google_flatbuffers",
        importpath = "github.com/google/flatbuffers",
        sum = "h1:O7CEyB8Cb3/DmtxODGtLHcEvpr81Jm5qLg/hsHnxA2A=",
        version = "v1.11.0",
    )
    go_repository(
        name = "com_github_google_go_cmp",
        importpath = "github.com/google/go-cmp",
        sum = "h1:O2Tfq5qg4qc4AmwVlvv0oLiVAGB7enBSJ2x2DqQFi38=",
        version = "v0.5.9",
    )
    go_repository(
        name = "com_github_google_go_github",
        importpath = "github.com/google/go-github",
        sum = "h1:N0LgJ1j65A7kfXrZnUDaYCs/Sf4rEjNlfyDHW9dolSY=",
        version = "v17.0.0+incompatible",
    )
    go_repository(
        name = "com_github_google_go_querystring",
        importpath = "github.com/google/go-querystring",
        sum = "h1:Xkwi/a1rcvNg1PPYe5vI8GbeBY/jrVuDX5ASuANWTrk=",
        version = "v1.0.0",
    )

    go_repository(
        name = "com_github_google_gofuzz",
        importpath = "github.com/google/gofuzz",
        sum = "h1:xRy4A+RhZaiKjJ1bPfwQ8sedCA+YS2YcCHW6ec7JMi0=",
        version = "v1.2.0",
    )
    go_repository(
        name = "com_github_google_gopacket",
        importpath = "github.com/google/gopacket",
        sum = "h1:ves8RnFZPGiFnTS0uPQStjwru6uO6h+nlr9j6fL7kF8=",
        version = "v1.1.19",
    )
    go_repository(
        name = "com_github_google_martian",
        importpath = "github.com/google/martian",
        sum = "h1:/CP5g8u/VJHijgedC/Legn3BAbAaWPgecwXBIDzw5no=",
        version = "v2.1.0+incompatible",
    )

    go_repository(
        name = "com_github_google_martian_v3",
        importpath = "github.com/google/martian/v3",
        sum = "h1:pMen7vLs8nvgEYhywH3KDWJIJTeEr2ULsVWHWYHQyBs=",
        version = "v3.0.0",
    )
    go_repository(
        name = "com_github_google_pprof",
        importpath = "github.com/google/pprof",
        sum = "h1:fR20TYVVwhK4O7r7y+McjRYyaTH6/vjwJOajE+XhlzM=",
        version = "v0.0.0-20221203041831-ce31453925ec",
    )
    go_repository(
        name = "com_github_google_renameio",
        importpath = "github.com/google/renameio",
        sum = "h1:GOZbcHa3HfsPKPlmyPyN2KEohoMXOhdMbHrvbpl2QaA=",
        version = "v0.1.0",
    )

    go_repository(
        name = "com_github_google_uuid",
        importpath = "github.com/google/uuid",
        sum = "h1:t6JiXgmwXMjEs8VusXIJk2BXHsn+wx8BZdTaoZ5fu7I=",
        version = "v1.3.0",
    )
    go_repository(
        name = "com_github_googleapis_gax_go",
        importpath = "github.com/googleapis/gax-go",
        sum = "h1:j0GKcs05QVmm7yesiZq2+9cxHkNK9YM6zKx4D2qucQU=",
        version = "v2.0.0+incompatible",
    )

    go_repository(
        name = "com_github_googleapis_gax_go_v2",
        importpath = "github.com/googleapis/gax-go/v2",
        sum = "h1:sjZBwGj9Jlw33ImPtvFviGYvseOtDM7hkSKB7+Tv3SM=",
        version = "v2.0.5",
    )
    go_repository(
        name = "com_github_googleapis_gnostic",
        build_directives = [
            "gazelle:resolve go github.com/googleapis/gnostic/extensions //extensions:go_default_library",
        ],
        build_naming_convention = "go_default_library",
        importpath = "github.com/googleapis/gnostic",
        sum = "h1:rVsPeBmXbYv4If/cumu1AzZPwV58q433hvONV1UEZoI=",
        version = "v0.1.0",
    )
    go_repository(
        name = "com_github_gophercloud_gophercloud",
        importpath = "github.com/gophercloud/gophercloud",
        sum = "h1:P/nh25+rzXouhytV2pUHBb65fnds26Ghl8/391+sT5o=",
        version = "v0.1.0",
    )
    go_repository(
        name = "com_github_gopherjs_gopherjs",
        importpath = "github.com/gopherjs/gopherjs",
        sum = "h1:EGx4pi6eqNxGaHF6qqu48+N2wcFQ5qg5FXgOdqsJ5d8=",
        version = "v0.0.0-20181017120253-0766667cb4d1",
    )
    go_repository(
        name = "com_github_gordonklaus_ineffassign",
        importpath = "github.com/gordonklaus/ineffassign",
        sum = "h1:vc7Dmrk4JwS0ZPS6WZvWlwDflgDTA26jItmbSj83nug=",
        version = "v0.0.0-20200309095847-7953dde2c7bf",
    )
    go_repository(
        name = "com_github_gorilla_context",
        importpath = "github.com/gorilla/context",
        sum = "h1:AWwleXJkX/nhcU9bZSnZoi3h/qGYqQAGhq6zZe/aQW8=",
        version = "v1.1.1",
    )
    go_repository(
        name = "com_github_gorilla_mux",
        importpath = "github.com/gorilla/mux",
        sum = "h1:i40aqfkR1h2SlN9hojwV5ZA91wcXFOvkdNIeFDP5koI=",
        version = "v1.8.0",
    )

    go_repository(
        name = "com_github_gorilla_websocket",
        importpath = "github.com/gorilla/websocket",
        sum = "h1:PPwGk2jz7EePpoHN/+ClbZu8SPxiqlu12wZP/3sWmnc=",
        version = "v1.5.0",
    )
    go_repository(
        name = "com_github_gostaticanalysis_comment",
        importpath = "github.com/gostaticanalysis/comment",
        sum = "h1:hlnx5+S2fY9Zo9ePo4AhgYsYHbM2+eAv8m/s1JiCd6Q=",
        version = "v1.4.2",
    )
    go_repository(
        name = "com_github_gostaticanalysis_testutil",
        importpath = "github.com/gostaticanalysis/testutil",
        sum = "h1:d2/eIbH9XjD1fFwD5SHv8x168fjbQ9PB8hvs8DSEC08=",
        version = "v0.3.1-0.20210208050101-bfb5c8eec0e4",
    )

    go_repository(
        name = "com_github_graph_gophers_graphql_go",
        importpath = "github.com/graph-gophers/graphql-go",
        sum = "h1:Eb9x/q6MFpCLz7jBCiP/WTxjSDrYLR1QY41SORZyNJ0=",
        version = "v1.3.0",
    )
    go_repository(
        name = "com_github_gregjones_httpcache",
        importpath = "github.com/gregjones/httpcache",
        sum = "h1:pdN6V1QBWetyv/0+wjACpqVH+eVULgEjkurDLq3goeM=",
        version = "v0.0.0-20180305231024-9cad4c3443a7",
    )

    go_repository(
        name = "com_github_grpc_ecosystem_go_grpc_middleware",
        importpath = "github.com/grpc-ecosystem/go-grpc-middleware",
        sum = "h1:FlFbCRLd5Jr4iYXZufAvgWN6Ao0JrI5chLINnUXDDr0=",
        version = "v1.2.2",
    )
    go_repository(
        name = "com_github_grpc_ecosystem_go_grpc_prometheus",
        importpath = "github.com/grpc-ecosystem/go-grpc-prometheus",
        sum = "h1:Ovs26xHkKqVztRpIrF/92BcuyuQ/YW4NSIpoGtfXNho=",
        version = "v1.2.0",
    )
    go_repository(
        name = "com_github_grpc_ecosystem_grpc_gateway",
        importpath = "github.com/grpc-ecosystem/grpc-gateway",
        sum = "h1:gmcG1KaJ57LophUzW0Hy8NmPhnMZb4M0+kPpLofRdBo=",
        version = "v1.16.0",
    )
    go_repository(
        name = "com_github_grpc_ecosystem_grpc_gateway_v2",
        importpath = "github.com/grpc-ecosystem/grpc-gateway/v2",
        replace = "github.com/prysmaticlabs/grpc-gateway/v2",
        sum = "h1:elSfkWAcpL94zg7B9J2ozu+WcbMxD1rZ3rzUjYAy6R8=",
        version = "v2.3.1-0.20220721162526-0d1c40b5f064",
    )

    go_repository(
        name = "com_github_hashicorp_consul_api",
        importpath = "github.com/hashicorp/consul/api",
        sum = "h1:HXNYlRkkM/t+Y/Yhxtwcy02dlYwIaoxzvxPnS+cqy78=",
        version = "v1.3.0",
    )
    go_repository(
        name = "com_github_hashicorp_consul_sdk",
        importpath = "github.com/hashicorp/consul/sdk",
        sum = "h1:UOxjlb4xVNF93jak1mzzoBatyFju9nrkxpVwIp/QqxQ=",
        version = "v0.3.0",
    )
    go_repository(
        name = "com_github_hashicorp_errwrap",
        importpath = "github.com/hashicorp/errwrap",
        sum = "h1:hLrqtEDnRye3+sgx6z4qVLNuviH3MR5aQ0ykNJa/UYA=",
        version = "v1.0.0",
    )
    go_repository(
        name = "com_github_hashicorp_go_bexpr",
        importpath = "github.com/hashicorp/go-bexpr",
        sum = "h1:9kuI5PFotCboP3dkDYFr/wi0gg0QVbSNz5oFRpxn4uE=",
        version = "v0.1.10",
    )

    go_repository(
        name = "com_github_hashicorp_go_cleanhttp",
        importpath = "github.com/hashicorp/go-cleanhttp",
        sum = "h1:dH3aiDG9Jvb5r5+bYHsikaOUIpcM0xvgMXVoDkXMzJM=",
        version = "v0.5.1",
    )
    go_repository(
        name = "com_github_hashicorp_go_immutable_radix",
        importpath = "github.com/hashicorp/go-immutable-radix",
        sum = "h1:AKDB1HM5PWEA7i4nhcpwOrO2byshxBjXVn/J/3+z5/0=",
        version = "v1.0.0",
    )
    go_repository(
        name = "com_github_hashicorp_go_msgpack",
        importpath = "github.com/hashicorp/go-msgpack",
        sum = "h1:zKjpN5BK/P5lMYrLmBHdBULWbJ0XpYR+7NGzqkZzoD4=",
        version = "v0.5.3",
    )
    go_repository(
        name = "com_github_hashicorp_go_multierror",
        importpath = "github.com/hashicorp/go-multierror",
        sum = "h1:iVjPR7a6H0tWELX5NxNe7bYopibicUzc7uPribsnS6o=",
        version = "v1.0.0",
    )
    go_repository(
        name = "com_github_hashicorp_go_net",
        importpath = "github.com/hashicorp/go.net",
        sum = "h1:sNCoNyDEvN1xa+X0baata4RdcpKwcMS6DH+xwfqPgjw=",
        version = "v0.0.1",
    )
    go_repository(
        name = "com_github_hashicorp_go_rootcerts",
        importpath = "github.com/hashicorp/go-rootcerts",
        sum = "h1:Rqb66Oo1X/eSV1x66xbDccZjhJigjg0+e82kpwzSwCI=",
        version = "v1.0.0",
    )
    go_repository(
        name = "com_github_hashicorp_go_sockaddr",
        importpath = "github.com/hashicorp/go-sockaddr",
        sum = "h1:GeH6tui99pF4NJgfnhp+L6+FfobzVW3Ah46sLo0ICXs=",
        version = "v1.0.0",
    )
    go_repository(
        name = "com_github_hashicorp_go_syslog",
        importpath = "github.com/hashicorp/go-syslog",
        sum = "h1:KaodqZuhUoZereWVIYmpUgZysurB1kBLX2j0MwMrUAE=",
        version = "v1.0.0",
    )

    go_repository(
        name = "com_github_hashicorp_go_uuid",
        importpath = "github.com/hashicorp/go-uuid",
        sum = "h1:cfejS+Tpcp13yd5nYHWDI6qVCny6wyX2Mt5SGur2IGE=",
        version = "v1.0.2",
    )
    go_repository(
        name = "com_github_hashicorp_go_version",
        importpath = "github.com/hashicorp/go-version",
        sum = "h1:zEfKbn2+PDgroKdiOzqiE8rsmLqU2uwi5PB5pBJ3TkI=",
        version = "v1.2.1",
    )

    go_repository(
        name = "com_github_hashicorp_golang_lru",
        importpath = "github.com/hashicorp/golang-lru",
        sum = "h1:dg1dEPuWpEqDnvIw251EVy4zlP8gWbsGj4BsUKCRpYs=",
        version = "v0.5.5-0.20210104140557-80c98217689d",
    )
    go_repository(
        name = "com_github_hashicorp_hcl",
        importpath = "github.com/hashicorp/hcl",
        sum = "h1:0Anlzjpi4vEasTeNFn2mLJgTSwt0+6sfsiTG8qcWGx4=",
        version = "v1.0.0",
    )
    go_repository(
        name = "com_github_hashicorp_logutils",
        importpath = "github.com/hashicorp/logutils",
        sum = "h1:dLEQVugN8vlakKOUE3ihGLTZJRB4j+M2cdTm/ORI65Y=",
        version = "v1.0.0",
    )
    go_repository(
        name = "com_github_hashicorp_mdns",
        importpath = "github.com/hashicorp/mdns",
        sum = "h1:WhIgCr5a7AaVH6jPUwjtRuuE7/RDufnUvzIr48smyxs=",
        version = "v1.0.0",
    )
    go_repository(
        name = "com_github_hashicorp_memberlist",
        importpath = "github.com/hashicorp/memberlist",
        sum = "h1:EmmoJme1matNzb+hMpDuR/0sbJSUisxyqBGG676r31M=",
        version = "v0.1.3",
    )
    go_repository(
        name = "com_github_hashicorp_serf",
        importpath = "github.com/hashicorp/serf",
        sum = "h1:YZ7UKsJv+hKjqGVUUbtE3HNj79Eln2oQ75tniF6iPt0=",
        version = "v0.8.2",
    )

    go_repository(
        name = "com_github_herumi_bls_eth_go_binary",
        importpath = "github.com/herumi/bls-eth-go-binary",
        sum = "h1:fcIZ48y5EE9973k05XjE8+P3YiQgjZz4JI/YabAm8KA=",
        version = "v1.28.1",
    )
    go_repository(
        name = "com_github_holiman_big",
        importpath = "github.com/holiman/big",
        sum = "h1:pIYdhNkDh+YENVNi3gto8n9hAmRxKxoar0iE6BLucjw=",
        version = "v0.0.0-20221017200358-a027dc42d04e",
    )

    go_repository(
        name = "com_github_holiman_bloomfilter_v2",
        importpath = "github.com/holiman/bloomfilter/v2",
        sum = "h1:73e0e/V0tCydx14a0SCYS/EWCxgwLZ18CZcZKVu0fao=",
        version = "v2.0.3",
    )
    go_repository(
        name = "com_github_holiman_goevmlab",
        importpath = "github.com/holiman/goevmlab",
        sum = "h1:EUpp9uXnEOfAhetF6qy275Lav2Lz0TnJCjTsHl1tf5E=",
        version = "v0.0.0-20220902091028-02faf03e18e4",
    )

    go_repository(
        name = "com_github_holiman_uint256",
        importpath = "github.com/holiman/uint256",
        sum = "h1:XRtyuda/zw2l+Bq/38n5XUoEF72aSOu/77Thd9pPp2o=",
        version = "v1.2.1",
    )
    go_repository(
        name = "com_github_hpcloud_tail",
        importpath = "github.com/hpcloud/tail",
        sum = "h1:nfCOvKYfkgYP8hkirhJocXT2+zOD8yUNjXaWfTlyFKI=",
        version = "v1.0.0",
    )
    go_repository(
        name = "com_github_hudl_fargo",
        importpath = "github.com/hudl/fargo",
        sum = "h1:0U6+BtN6LhaYuTnIJq4Wyq5cpn6O2kWrxAtcqBmYY6w=",
        version = "v1.3.0",
    )

    go_repository(
        name = "com_github_huin_goupnp",
        importpath = "github.com/huin/goupnp",
        sum = "h1:N8No57ls+MnjlB+JPiCVSOyy/ot7MJTqlo7rn+NYSqQ=",
        version = "v1.0.3",
    )
    go_repository(
        name = "com_github_huin_goutil",
        importpath = "github.com/huin/goutil",
        sum = "h1:vlNjIqmUZ9CMAWsbURYl3a6wZbw7q5RHVvlXTNS/Bs8=",
        version = "v0.0.0-20170803182201-1ca381bf3150",
    )

    go_repository(
        name = "com_github_ianlancetaylor_cgosymbolizer",
        importpath = "github.com/ianlancetaylor/cgosymbolizer",
        sum = "h1:IpTHAzWv1pKDDWeJDY5VOHvqc2T9d3C8cPKEf2VPqHE=",
        version = "v0.0.0-20200424224625-be1b05b0b279",
    )
    go_repository(
        name = "com_github_ianlancetaylor_demangle",
        importpath = "github.com/ianlancetaylor/demangle",
        sum = "h1:rcanfLhLDA8nozr/K289V1zcntHr3V+SHlXwzz1ZI2g=",
        version = "v0.0.0-20220319035150-800ac71e25c2",
    )

    go_repository(
        name = "com_github_imdario_mergo",
        importpath = "github.com/imdario/mergo",
        sum = "h1:JboBksRwiiAJWvIYJVo46AfV+IAIKZpfrSzVKj42R4Q=",
        version = "v0.3.5",
    )
    go_repository(
        name = "com_github_inconshreveable_log15",
        importpath = "github.com/inconshreveable/log15",
        sum = "h1:g/SJtZVYc1cxSB8lgrgqeOlIdi4MhqNNHYRAC8y+g4c=",
        version = "v0.0.0-20170622235902-74a0988b5f80",
    )

    go_repository(
        name = "com_github_inconshreveable_mousetrap",
        importpath = "github.com/inconshreveable/mousetrap",
        sum = "h1:Z8tu5sraLXCXIcARxBp/8cbvlwVa7Z1NHg9XEKhtSvM=",
        version = "v1.0.0",
    )

    go_repository(
        name = "com_github_influxdata_flux",
        importpath = "github.com/influxdata/flux",
        sum = "h1:77BcVUCzvN5HMm8+j9PRBQ4iZcu98Dl4Y9rf+J5vhnc=",
        version = "v0.65.1",
    )
    go_repository(
        name = "com_github_influxdata_influxdb",
        importpath = "github.com/influxdata/influxdb",
        sum = "h1:WEypI1BQFTT4teLM+1qkEcvUi0dAvopAI/ir0vAiBg8=",
        version = "v1.8.3",
    )
    go_repository(
        name = "com_github_influxdata_influxdb1_client",
        importpath = "github.com/influxdata/influxdb1-client",
        sum = "h1:/WZQPMZNsjZ7IlCpsLGdQBINg5bxKQ1K1sh6awxLtkA=",
        version = "v0.0.0-20191209144304-8bf82d3c094d",
    )
    go_repository(
        name = "com_github_influxdata_influxdb_client_go_v2",
        importpath = "github.com/influxdata/influxdb-client-go/v2",
        sum = "h1:HGBfZYStlx3Kqvsv1h2pJixbCl/jhnFtxpKFAv9Tu5k=",
        version = "v2.4.0",
    )

    go_repository(
        name = "com_github_influxdata_influxql",
        importpath = "github.com/influxdata/influxql",
        sum = "h1:ED4e5Cc3z5vSN2Tz2GkOHN7vs4Sxe2yds6CXvDnvZFE=",
        version = "v1.1.1-0.20200828144457-65d3ef77d385",
    )
    go_repository(
        name = "com_github_influxdata_line_protocol",
        importpath = "github.com/influxdata/line-protocol",
        sum = "h1:vilfsDSy7TDxedi9gyBkMvAirat/oRcL0lFdJBf6tdM=",
        version = "v0.0.0-20210311194329-9aa0e372d097",
    )
    go_repository(
        name = "com_github_influxdata_promql_v2",
        importpath = "github.com/influxdata/promql/v2",
        sum = "h1:kXn3p0D7zPw16rOtfDR+wo6aaiH8tSMfhPwONTxrlEc=",
        version = "v2.12.0",
    )
    go_repository(
        name = "com_github_influxdata_roaring",
        importpath = "github.com/influxdata/roaring",
        sum = "h1:UzJnB7VRL4PSkUJHwsyzseGOmrO/r4yA+AuxGJxiZmA=",
        version = "v0.4.13-0.20180809181101-fc520f41fab6",
    )
    go_repository(
        name = "com_github_influxdata_tdigest",
        importpath = "github.com/influxdata/tdigest",
        sum = "h1:MHTrDWmQpHq/hkq+7cw9oYAt2PqUw52TZazRA0N7PGE=",
        version = "v0.0.0-20181121200506-bf2b5ad3c0a9",
    )
    go_repository(
        name = "com_github_influxdata_usage_client",
        importpath = "github.com/influxdata/usage-client",
        sum = "h1:+TUUmaFa4YD1Q+7bH9o5NCHQGPMqZCYJiNW6lIIS9z4=",
        version = "v0.0.0-20160829180054-6d3895376368",
    )
    go_repository(
        name = "com_github_ipfs_go_cid",
        importpath = "github.com/ipfs/go-cid",
        sum = "h1:OGgOd+JCFM+y1DjWPmVH+2/4POtpDzwcr7VgnB7mZXc=",
        version = "v0.3.2",
    )
    go_repository(
        name = "com_github_ipfs_go_datastore",
        importpath = "github.com/ipfs/go-datastore",
        sum = "h1:JKyz+Gvz1QEZw0LsX1IBn+JFCJQH4SJVFtM4uWU0Myk=",
        version = "v0.6.0",
    )

    go_repository(
        name = "com_github_ipfs_go_detect_race",
        importpath = "github.com/ipfs/go-detect-race",
        sum = "h1:qX/xay2W3E4Q1U7d9lNs1sU9nvguX0a7319XbyQ6cOk=",
        version = "v0.0.1",
    )
    go_repository(
        name = "com_github_ipfs_go_ds_badger",
        importpath = "github.com/ipfs/go-ds-badger",
        sum = "h1:xREL3V0EH9S219kFFueOYJJTcjgNSZ2HY1iSvN7U1Ro=",
        version = "v0.3.0",
    )
    go_repository(
        name = "com_github_ipfs_go_ds_leveldb",
        importpath = "github.com/ipfs/go-ds-leveldb",
        sum = "h1:s++MEBbD3ZKc9/8/njrn4flZLnCuY9I79v94gBUNumo=",
        version = "v0.5.0",
    )

    go_repository(
        name = "com_github_ipfs_go_ipfs_util",
        importpath = "github.com/ipfs/go-ipfs-util",
        sum = "h1:59Sswnk1MFaiq+VcaknX7aYEyGyGDAA73ilhEK2POp8=",
        version = "v0.0.2",
    )

    go_repository(
        name = "com_github_ipfs_go_log",
        build_file_proto_mode = "disable_global",
        importpath = "github.com/ipfs/go-log",
        sum = "h1:2dOuUCB1Z7uoczMWgAyDck5JLb72zHzrMnGnCNNbvY8=",
        version = "v1.0.5",
    )
    go_repository(
        name = "com_github_ipfs_go_log_v2",
        build_file_proto_mode = "disable_global",
        importpath = "github.com/ipfs/go-log/v2",
        sum = "h1:1XdUzF7048prq4aBjDQQ4SL5RxftpRGdXhNRwKSAlcY=",
        version = "v2.5.1",
    )

    go_repository(
        name = "com_github_jackpal_go_nat_pmp",
        importpath = "github.com/jackpal/go-nat-pmp",
        sum = "h1:KzKSgb7qkJvOUTqYl9/Hg/me3pWgBmERKrTGD7BdWus=",
        version = "v1.0.2",
    )

    go_repository(
        name = "com_github_jbenet_go_temp_err_catcher",
        importpath = "github.com/jbenet/go-temp-err-catcher",
        sum = "h1:zpb3ZH6wIE8Shj2sKS+khgRvf7T7RABoLk/+KKHggpk=",
        version = "v0.1.0",
    )
    go_repository(
        name = "com_github_jbenet_goprocess",
        importpath = "github.com/jbenet/goprocess",
        sum = "h1:DRGOFReOMqqDNXwW70QkacFW0YN9QnwLV0Vqk+3oU0o=",
        version = "v0.1.4",
    )

    go_repository(
        name = "com_github_jcmturner_gofork",
        importpath = "github.com/jcmturner/gofork",
        sum = "h1:J7uCkflzTEhUZ64xqKnkDxq3kzc96ajM1Gli5ktUem8=",
        version = "v1.0.0",
    )
    go_repository(
        name = "com_github_jedisct1_go_minisign",
        importpath = "github.com/jedisct1/go-minisign",
        sum = "h1:UvSe12bq+Uj2hWd8aOlwPmoZ+CITRFrdit+sDGfAg8U=",
        version = "v0.0.0-20190909160543-45766022959e",
    )

    go_repository(
        name = "com_github_jellevandenhooff_dkim",
        importpath = "github.com/jellevandenhooff/dkim",
        sum = "h1:ujPKutqRlJtcfWk6toYVYagwra7HQHbXOaS171b4Tg8=",
        version = "v0.0.0-20150330215556-f50fe3d243e1",
    )

    go_repository(
        name = "com_github_jhump_protoreflect",
        importpath = "github.com/jhump/protoreflect",
        sum = "h1:z7Ciiz3Bz37zSd485fbiTW8ABafIasyOWZI0N9EUUdo=",
        version = "v1.8.1",
    )
    go_repository(
        name = "com_github_jmespath_go_jmespath",
        importpath = "github.com/jmespath/go-jmespath",
        sum = "h1:BEgLn5cpjn8UN1mAw4NjwDrS35OdebyEtFe+9YPoQUg=",
        version = "v0.4.0",
    )
    go_repository(
        name = "com_github_jmespath_go_jmespath_internal_testify",
        importpath = "github.com/jmespath/go-jmespath/internal/testify",
        sum = "h1:shLQSRRSCCPj3f2gpwzGwWFoC7ycTf1rcQZHOlsJ6N8=",
        version = "v1.5.1",
    )

    go_repository(
        name = "com_github_jonboulle_clockwork",
        importpath = "github.com/jonboulle/clockwork",
        sum = "h1:VKV+ZcuP6l3yW9doeqz6ziZGgcynBVQO+obU0+0hcPo=",
        version = "v0.1.0",
    )

    go_repository(
        name = "com_github_joonix_log",
        importpath = "github.com/joonix/log",
        sum = "h1:k+SfYbN66Ev/GDVq39wYOXVW5RNd5kzzairbCe9dK5Q=",
        version = "v0.0.0-20200409080653-9c1d2ceb5f1d",
    )
    go_repository(
        name = "com_github_jpillora_backoff",
        importpath = "github.com/jpillora/backoff",
        sum = "h1:uvFg412JmmHBHw7iwprIxkPMI+sGQ4kzOWsMeHnm2EA=",
        version = "v1.0.0",
    )

    go_repository(
        name = "com_github_json_iterator_go",
        importpath = "github.com/json-iterator/go",
        replace = "github.com/prestonvanloon/go",
        sum = "h1:Bt5PzQCqfP4xiLXDSrMoqAfj6CBr3N9DAyyq8OiIWsc=",
        version = "v1.1.7-0.20190722034630-4f2e55fcf87b",
    )
    go_repository(
        name = "com_github_jstemmer_go_junit_report",
        importpath = "github.com/jstemmer/go-junit-report",
        sum = "h1:6QPYqodiu3GuPL+7mfx+NwDdp2eTkp9IfEUpgAwUN0o=",
        version = "v0.9.1",
    )

    go_repository(
        name = "com_github_jsternberg_zap_logfmt",
        importpath = "github.com/jsternberg/zap-logfmt",
        sum = "h1:0Dz2s/eturmdUS34GM82JwNEdQ9hPoJgqptcEKcbpzY=",
        version = "v1.0.0",
    )
    go_repository(
        name = "com_github_jtolds_gls",
        importpath = "github.com/jtolds/gls",
        sum = "h1:xdiiI2gbIgH/gLH7ADydsJ1uDOEzR8yvV7C0MuV77Wo=",
        version = "v4.20.0+incompatible",
    )

    go_repository(
        name = "com_github_juju_ansiterm",
        importpath = "github.com/juju/ansiterm",
        sum = "h1:FaWFmfWdAUKbSCtOU2QjDaorUexogfaMgbipgYATUMU=",
        version = "v0.0.0-20180109212912-720a0952cc2a",
    )
    go_repository(
        name = "com_github_julienschmidt_httprouter",
        importpath = "github.com/julienschmidt/httprouter",
        sum = "h1:U0609e9tgbseu3rBINet9P48AI/D3oJs4dN7jwJOQ1U=",
        version = "v1.3.0",
    )

    go_repository(
        name = "com_github_jung_kurt_gofpdf",
        importpath = "github.com/jung-kurt/gofpdf",
        sum = "h1:PJr+ZMXIecYc1Ey2zucXdR73SMBtgjPgwa31099IMv0=",
        version = "v1.0.3-0.20190309125859-24315acbbda5",
    )
    go_repository(
        name = "com_github_jwilder_encoding",
        importpath = "github.com/jwilder/encoding",
        sum = "h1:2jNeR4YUziVtswNP9sEFAI913cVrzH85T+8Q6LpYbT0=",
        version = "v0.0.0-20170811194829-b4e1701a28ef",
    )

    go_repository(
        name = "com_github_k0kubun_go_ansi",
        importpath = "github.com/k0kubun/go-ansi",
        sum = "h1:qGQQKEcAR99REcMpsXCp3lJ03zYT1PkRd3kQGPn9GVg=",
        version = "v0.0.0-20180517002512-3bf9e2903213",
    )

    go_repository(
        name = "com_github_karalabe_usb",
        importpath = "github.com/karalabe/usb",
        sum = "h1:M6QQBNxF+CQ8OFvxrT90BA0qBOXymndZnk5q235mFc4=",
        version = "v0.0.2",
    )

    go_repository(
        name = "com_github_kilic_bls12_381",
        importpath = "github.com/kilic/bls12-381",
        sum = "h1:xWK4TZ4bRL05WQUU/3x6TG1l+IYAqdXpAeSLt/zZJc4=",
        version = "v0.1.1-0.20220929213557-ca162e8a70f4",
    )
    go_repository(
        name = "com_github_kisielk_errcheck",
        importpath = "github.com/kisielk/errcheck",
        sum = "h1:e8esj/e4R+SAOwFwN+n3zr0nYeCyeweozKfO23MvHzY=",
        version = "v1.5.0",
    )
    go_repository(
        name = "com_github_kisielk_gotool",
        importpath = "github.com/kisielk/gotool",
        sum = "h1:AV2c/EiW3KqPNT9ZKl07ehoAGi4C5/01Cfbblndcapg=",
        version = "v1.0.0",
    )

    go_repository(
        name = "com_github_klauspost_compress",
        importpath = "github.com/klauspost/compress",
        sum = "h1:YClS/PImqYbn+UILDnqxQCZ3RehC9N318SU3kElDUEM=",
        version = "v1.15.12",
    )

    go_repository(
        name = "com_github_klauspost_cpuid",
        importpath = "github.com/klauspost/cpuid",
        sum = "h1:CCtW0xUnWGVINKvE/WWOYKdsPV6mawAtvQuSl8guwQs=",
        version = "v1.2.3",
    )

    go_repository(
        name = "com_github_klauspost_cpuid_v2",
        importpath = "github.com/klauspost/cpuid/v2",
        sum = "h1:U33DW0aiEj633gHYw3LoDNfkDiYnE5Q8M/TKJn2f2jI=",
        version = "v2.2.1",
    )
    go_repository(
        name = "com_github_klauspost_crc32",
        importpath = "github.com/klauspost/crc32",
        sum = "h1:KAZ1BW2TCmT6PRihDPpocIy1QTtsAsrx6TneU/4+CMg=",
        version = "v0.0.0-20161016154125-cb6bfca970f6",
    )
    go_repository(
        name = "com_github_klauspost_pgzip",
        importpath = "github.com/klauspost/pgzip",
        sum = "h1:qnWYvvKqedOF2ulHpMG72XQol4ILEJ8k2wwRl/Km8oE=",
        version = "v1.2.5",
    )
    go_repository(
        name = "com_github_klauspost_reedsolomon",
        importpath = "github.com/klauspost/reedsolomon",
        sum = "h1:N/VzgeMfHmLc+KHMD1UL/tNkfXAt8FnUqlgXGIduwAY=",
        version = "v1.9.3",
    )
    go_repository(
        name = "com_github_knetic_govaluate",
        importpath = "github.com/Knetic/govaluate",
        sum = "h1:1G1pk05UrOh0NlF1oeaaix1x8XzrfjIDK47TY0Zehcw=",
        version = "v3.0.1-0.20171022003610-9aa49832a739+incompatible",
    )

    go_repository(
        name = "com_github_konsorten_go_windows_terminal_sequences",
        importpath = "github.com/konsorten/go-windows-terminal-sequences",
        sum = "h1:CE8S1cTafDpPvMhIxNJKvHsGVBgn1xWYf1NbHQhywc8=",
        version = "v1.0.3",
    )
    go_repository(
        name = "com_github_koron_go_ssdp",
        importpath = "github.com/koron/go-ssdp",
        sum = "h1:JivLMY45N76b4p/vsWGOKewBQu6uf39y8l+AQ7sDKx8=",
        version = "v0.0.3",
    )
    go_repository(
        name = "com_github_korovkin_limiter",
        importpath = "github.com/korovkin/limiter",
        sum = "h1:N3ses22gYxtKVl/lWjA9XdBcleoYw1dw2VgYBcM0ElI=",
        version = "v0.0.0-20220422174850-01f593e64cf7",
    )

    go_repository(
        name = "com_github_kr_logfmt",
        importpath = "github.com/kr/logfmt",
        sum = "h1:T+h1c/A9Gawja4Y9mFVWj2vyii2bbUNDw3kt9VxK2EY=",
        version = "v0.0.0-20140226030751-b84e30acd515",
    )
    go_repository(
        name = "com_github_kr_pretty",
        importpath = "github.com/kr/pretty",
        sum = "h1:WgNl7dwNpEZ6jJ9k1snq4pZsg7DOEN8hP9Xw0Tsjwk0=",
        version = "v0.3.0",
    )
    go_repository(
        name = "com_github_kr_pty",
        importpath = "github.com/kr/pty",
        sum = "h1:/Um6a/ZmD5tF7peoOJ5oN5KMQ0DrGVQSXLNwyckutPk=",
        version = "v1.1.3",
    )
    go_repository(
        name = "com_github_kr_text",
        importpath = "github.com/kr/text",
        sum = "h1:5Nx0Ya0ZqY2ygV366QzturHI13Jq95ApcVaJBhpS+AY=",
        version = "v0.2.0",
    )

    go_repository(
        name = "com_github_kylelemons_godebug",
        importpath = "github.com/kylelemons/godebug",
        sum = "h1:RPNrshWIDI6G2gRW9EHilWtl7Z6Sb1BR0xunSBf0SNc=",
        version = "v1.1.0",
    )
    go_repository(
        name = "com_github_labstack_echo_v4",
        importpath = "github.com/labstack/echo/v4",
        sum = "h1:LF5Iq7t/jrtUuSutNuiEWtB5eiHfZ5gSe2pcu5exjQw=",
        version = "v4.2.1",
    )
    go_repository(
        name = "com_github_labstack_gommon",
        importpath = "github.com/labstack/gommon",
        sum = "h1:JEeO0bvc78PKdyHxloTKiF8BD5iGrH8T6MSeGvSgob0=",
        version = "v0.3.0",
    )
    go_repository(
        name = "com_github_leanovate_gopter",
        importpath = "github.com/leanovate/gopter",
        sum = "h1:fQjYxZaynp97ozCzfOyOuAGOU4aU/z37zf/tOujFk7c=",
        version = "v0.2.9",
    )

    go_repository(
        name = "com_github_leodido_go_urn",
        importpath = "github.com/leodido/go-urn",
        sum = "h1:BqpAaACuzVSgi/VLzGZIobT2z4v53pjosyNd9Yv6n/w=",
        version = "v1.2.1",
    )

    go_repository(
        name = "com_github_lib_pq",
        importpath = "github.com/lib/pq",
        sum = "h1:X5PMW56eZitiTeO7tKzZxFCSpbFZJtkMMooicw2us9A=",
        version = "v1.0.0",
    )

    go_repository(
        name = "com_github_libp2p_go_buffer_pool",
        importpath = "github.com/libp2p/go-buffer-pool",
        sum = "h1:oK4mSFcQz7cTQIfqbe4MIj9gLW+mnanjyFtc6cdF0Y8=",
        version = "v0.1.0",
    )
    go_repository(
        name = "com_github_libp2p_go_cidranger",
        importpath = "github.com/libp2p/go-cidranger",
        sum = "h1:ewPN8EZ0dd1LSnrtuwd4709PXVcITVeuwbag38yPW7c=",
        version = "v1.1.0",
    )

    go_repository(
        name = "com_github_libp2p_go_flow_metrics",
        importpath = "github.com/libp2p/go-flow-metrics",
        sum = "h1:0iPhMI8PskQwzh57jB9WxIuIOQ0r+15PChFGkx3Q3WM=",
        version = "v0.1.0",
    )
    go_repository(
        name = "com_github_libp2p_go_libp2p",
        build_file_proto_mode = "disable_global",
        importpath = "github.com/libp2p/go-libp2p",
        sum = "h1:DQk/5bBon+yUVIGTeRVBmOYpZzoBHx/VTC0xoLgJGG4=",
        version = "v0.24.0",
    )
    go_repository(
        name = "com_github_libp2p_go_libp2p_asn_util",
        importpath = "github.com/libp2p/go-libp2p-asn-util",
        sum = "h1:rg3+Os8jbnO5DxkC7K/Utdi+DkY3q/d1/1q+8WeNAsw=",
        version = "v0.2.0",
    )

    go_repository(
        name = "com_github_libp2p_go_libp2p_pubsub",
        build_file_proto_mode = "disable_global",
        importpath = "github.com/libp2p/go-libp2p-pubsub",
        sum = "h1:KygfDpaa9AeUPGCVcpVenpXNFauDn+5kBYu3EjcL3Tg=",
        version = "v0.8.0",
    )

    go_repository(
        name = "com_github_libp2p_go_libp2p_testing",
        importpath = "github.com/libp2p/go-libp2p-testing",
        sum = "h1:EPvBb4kKMWO29qP4mZGyhVzUyR25dvfUIK5WDu6iPUA=",
        version = "v0.12.0",
    )

    go_repository(
        name = "com_github_libp2p_go_mplex",
        importpath = "github.com/libp2p/go-mplex",
        sum = "h1:BDhFZdlk5tbr0oyFq/xv/NPGfjbnrsDam1EvutpBDbY=",
        version = "v0.7.0",
    )
    go_repository(
        name = "com_github_libp2p_go_msgio",
        importpath = "github.com/libp2p/go-msgio",
        sum = "h1:W6shmB+FeynDrUVl2dgFQvzfBZcXiyqY4VmpQLu9FqU=",
        version = "v0.2.0",
    )
    go_repository(
        name = "com_github_libp2p_go_nat",
        importpath = "github.com/libp2p/go-nat",
        sum = "h1:MfVsH6DLcpa04Xr+p8hmVRG4juse0s3J8HyNWYHffXg=",
        version = "v0.1.0",
    )
    go_repository(
        name = "com_github_libp2p_go_netroute",
        importpath = "github.com/libp2p/go-netroute",
        sum = "h1:V8kVrpD8GK0Riv15/7VN6RbUQ3URNZVosw7H2v9tksU=",
        version = "v0.2.1",
    )
    go_repository(
        name = "com_github_libp2p_go_openssl",
        importpath = "github.com/libp2p/go-openssl",
        sum = "h1:LBkKEcUv6vtZIQLVTegAil8jbNpJErQ9AnT+bWV+Ooo=",
        version = "v0.1.0",
    )

    go_repository(
        name = "com_github_libp2p_go_reuseport",
        importpath = "github.com/libp2p/go-reuseport",
        sum = "h1:18PRvIMlpY6ZK85nIAicSBuXXvrYoSw3dsBAR7zc560=",
        version = "v0.2.0",
    )

    go_repository(
        name = "com_github_libp2p_go_sockaddr",
        importpath = "github.com/libp2p/go-sockaddr",
        sum = "h1:tCuXfpA9rq7llM/v834RKc/Xvovy/AqM9kHvTV/jY/Q=",
        version = "v0.0.2",
    )

    go_repository(
        name = "com_github_libp2p_go_yamux_v3",
        importpath = "github.com/libp2p/go-yamux/v3",
        sum = "h1:lNEy28MBk1HavUAlzKgShp+F6mn/ea1nDYWftZhFW9Q=",
        version = "v3.1.2",
    )
    go_repository(
        name = "com_github_libp2p_go_yamux_v4",
        importpath = "github.com/libp2p/go-yamux/v4",
        sum = "h1:+Y80dV2Yx/kv7Y7JKu0LECyVdMXm1VUoko+VQ9rBfZQ=",
        version = "v4.0.0",
    )
    go_repository(
        name = "com_github_libp2p_zeroconf_v2",
        importpath = "github.com/libp2p/zeroconf/v2",
        sum = "h1:Cup06Jv6u81HLhIj1KasuNM/RHHrJ8T7wOTS4+Tv53Q=",
        version = "v2.2.0",
    )

    go_repository(
        name = "com_github_lightstep_lightstep_tracer_common_golang_gogo",
        importpath = "github.com/lightstep/lightstep-tracer-common/golang/gogo",
        sum = "h1:143Bb8f8DuGWck/xpNUOckBVYfFbBTnLevfRZ1aVVqo=",
        version = "v0.0.0-20190605223551-bc2310a04743",
    )
    go_repository(
        name = "com_github_lightstep_lightstep_tracer_go",
        importpath = "github.com/lightstep/lightstep-tracer-go",
        sum = "h1:vi1F1IQ8N7hNWytK9DpJsUfQhGuNSc19z330K6vl4zk=",
        version = "v0.18.1",
    )

    go_repository(
        name = "com_github_logrusorgru_aurora",
        importpath = "github.com/logrusorgru/aurora",
        sum = "h1:tOpm7WcpBTn4fjmVfgpQq0EfczGlG91VSDkswnjF5A8=",
        version = "v2.0.3+incompatible",
    )
    go_repository(
        name = "com_github_lucas_clemente_quic_go",
        build_directives = [
            "gazelle:exclude mockgen.go",
            "gazelle:exclude tools.go",
        ],
        importpath = "github.com/lucas-clemente/quic-go",
        sum = "h1:MfNp3fk0wjWRajw6quMFA3ap1AVtlU+2mtwmbVogB2M=",
        version = "v0.31.0",
    )
    go_repository(
        name = "com_github_lucasb_eyer_go_colorful",
        importpath = "github.com/lucasb-eyer/go-colorful",
        sum = "h1:1nnpGOrhyZZuNyfu1QjKiUICQ74+3FNCN69Aj6K7nkY=",
        version = "v1.2.0",
    )

    go_repository(
        name = "com_github_lunixbochs_vtclean",
        importpath = "github.com/lunixbochs/vtclean",
        sum = "h1:xu2sLAri4lGiovBDQKxl5mrXyESr3gUr5m5SM5+LVb8=",
        version = "v1.0.0",
    )
    go_repository(
        name = "com_github_lyft_protoc_gen_validate",
        importpath = "github.com/lyft/protoc-gen-validate",
        sum = "h1:KNt/RhmQTOLr7Aj8PsJ7mTronaFyx80mRTT9qF261dA=",
        version = "v0.0.13",
    )

    go_repository(
        name = "com_github_magiconair_properties",
        importpath = "github.com/magiconair/properties",
        sum = "h1:ZC2Vc7/ZFkGmsVC9KvOjumD+G5lXy2RtTKyzRKO2BQ4=",
        version = "v1.8.1",
    )
    go_repository(
        name = "com_github_mailru_easyjson",
        importpath = "github.com/mailru/easyjson",
        sum = "h1:hB2xlXdHp/pmPZq0y3QnmWAArdw9PqbmotexnWx/FU8=",
        version = "v0.0.0-20190626092158-b2ccc519800e",
    )

    go_repository(
        name = "com_github_manifoldco_promptui",
        importpath = "github.com/manifoldco/promptui",
        sum = "h1:3l11YT8tm9MnwGFQ4kETwkzpAwY2Jt9lCrumCUW4+z4=",
        version = "v0.7.0",
    )
    go_repository(
        name = "com_github_mariusvanderwijden_fuzzyvm",
        importpath = "github.com/MariusVanDerWijden/FuzzyVM",
        sum = "h1:ll28mmvFEFWzyXuG/HiFCUMlf2xncN9Yo6c3jCMmA8s=",
        version = "v0.0.0-20220901111237-4348e62e228d",
    )
    go_repository(
        name = "com_github_mariusvanderwijden_tx_fuzz",
        importpath = "github.com/MariusVanDerWijden/tx-fuzz",
        replace = "github.com/marcopolo/tx-fuzz",
        sum = "h1:7QWKmZTouTff7jQglLalgVIlzaJL6LLe89a/VzXI7Qs=",
        version = "v0.0.0-20220927011827-b5c461bc7cae",
    )

    go_repository(
        name = "com_github_marten_seemann_qpack",
        importpath = "github.com/marten-seemann/qpack",
        sum = "h1:UiWstOgT8+znlkDPOg2+3rIuYXJ2CnGDkGUXN6ki6hE=",
        version = "v0.3.0",
    )

    go_repository(
        name = "com_github_marten_seemann_qtls_go1_16",
        importpath = "github.com/marten-seemann/qtls-go1-16",
        sum = "h1:o9JrYPPco/Nukd/HpOHMHZoBDXQqoNtUCmny98/1uqQ=",
        version = "v0.1.5",
    )
    go_repository(
        name = "com_github_marten_seemann_qtls_go1_17",
        importpath = "github.com/marten-seemann/qtls-go1-17",
        sum = "h1:JADBlm0LYiVbuSySCHeY863dNkcpMmDR7s0bLKJeYlQ=",
        version = "v0.1.2",
    )
    go_repository(
        name = "com_github_marten_seemann_qtls_go1_18",
        build_directives = [
            "gazelle:exclude generate_cert.go",
        ],
        importpath = "github.com/marten-seemann/qtls-go1-18",
        sum = "h1:R4H2Ks8P6pAtUagjFty2p7BVHn3XiwDAl7TTQf5h7TI=",
        version = "v0.1.3",
    )
    go_repository(
        name = "com_github_marten_seemann_qtls_go1_19",
        build_directives = [
            "gazelle:exclude generate_cert.go",
        ],
        importpath = "github.com/marten-seemann/qtls-go1-19",
        sum = "h1:mnbxeq3oEyQxQXwI4ReCgW9DPoPR94sNlqWoDZnjRIE=",
        version = "v0.1.1",
    )

    go_repository(
        name = "com_github_marten_seemann_tcp",
        importpath = "github.com/marten-seemann/tcp",
        sum = "h1:br0buuQ854V8u83wA0rVZ8ttrq5CpaPZdvrK0LP2lOk=",
        version = "v0.0.0-20210406111302-dfbc87cc63fd",
    )
    go_repository(
        name = "com_github_marten_seemann_webtransport_go",
        importpath = "github.com/marten-seemann/webtransport-go",
        sum = "h1:8Ir7OoAvtp79yxQpa3foTKIPuoH+0eKpisHObJyu9Sk=",
        version = "v0.4.1",
    )

    go_repository(
        name = "com_github_matryer_moq",
        importpath = "github.com/matryer/moq",
        sum = "h1:HvFwW+cm9bCbZ/+vuGNq7CRWXql8c0y8nGeYpqmpvmk=",
        version = "v0.0.0-20190312154309-6cfb0558e1bd",
    )

    go_repository(
        name = "com_github_mattn_go_colorable",
        importpath = "github.com/mattn/go-colorable",
        sum = "h1:c1ghPdyEDarC70ftn0y+A/Ee++9zz8ljHG1b13eJ0s8=",
        version = "v0.1.8",
    )

    go_repository(
        name = "com_github_mattn_go_isatty",
        importpath = "github.com/mattn/go-isatty",
        sum = "h1:bq3VjFmv/sOjHtdEhmkEV4x1AJtvUvOJ2PFAZ5+peKQ=",
        version = "v0.0.16",
    )
    go_repository(
        name = "com_github_mattn_go_pointer",
        importpath = "github.com/mattn/go-pointer",
        sum = "h1:n+XhsuGeVO6MEAp7xyEukFINEa+Quek5psIR/ylA6o0=",
        version = "v0.0.1",
    )

    go_repository(
        name = "com_github_mattn_go_runewidth",
        importpath = "github.com/mattn/go-runewidth",
        sum = "h1:lTGmDsbAYt5DmK6OnoV7EuIF1wEIFAcxld6ypU4OSgU=",
        version = "v0.0.13",
    )

    go_repository(
        name = "com_github_mattn_go_sqlite3",
        importpath = "github.com/mattn/go-sqlite3",
        sum = "h1:LDdKkqtYlom37fkvqs8rMPFKAMe8+SgjbwZ6ex1/A/Q=",
        version = "v1.11.0",
    )
    go_repository(
        name = "com_github_mattn_go_tty",
        importpath = "github.com/mattn/go-tty",
        sum = "h1:d8RFOZ2IiFtFWBcKEHAFYJcPTf0wY5q0exFNJZVWa1U=",
        version = "v0.0.0-20180907095812-13ff1204f104",
    )
    go_repository(
        name = "com_github_matttproud_golang_protobuf_extensions",
        importpath = "github.com/matttproud/golang_protobuf_extensions",
        sum = "h1:mmDVorXM7PCGKw94cs5zkfA9PSy5pEvNWRP0ET0TIVo=",
        version = "v1.0.4",
    )
    go_repository(
        name = "com_github_mgutz_ansi",
        importpath = "github.com/mgutz/ansi",
        sum = "h1:j7+1HpAFS1zy5+Q4qx1fWh90gTKwiN4QCGoY9TWyyO4=",
        version = "v0.0.0-20170206155736-9520e82c474b",
    )
    go_repository(
        name = "com_github_microcosm_cc_bluemonday",
        importpath = "github.com/microcosm-cc/bluemonday",
        sum = "h1:SIYunPjnlXcW+gVfvm0IlSeR5U3WZUOLfVmqg85Go44=",
        version = "v1.0.1",
    )

    go_repository(
        name = "com_github_miekg_dns",
        importpath = "github.com/miekg/dns",
        sum = "h1:DQUfb9uc6smULcREF09Uc+/Gd46YWqJd5DbpPE9xkcA=",
        version = "v1.1.50",
    )
    go_repository(
        name = "com_github_mikioh_tcp",
        importpath = "github.com/mikioh/tcp",
        sum = "h1:bzE/A84HN25pxAuk9Eej1Kz9OUelF97nAc82bDquQI8=",
        version = "v0.0.0-20190314235350-803a9b46060c",
    )
    go_repository(
        name = "com_github_mikioh_tcpinfo",
        importpath = "github.com/mikioh/tcpinfo",
        sum = "h1:z78hV3sbSMAUoyUMM0I83AUIT6Hu17AWfgjzIbtrYFc=",
        version = "v0.0.0-20190314235526-30a79bb1804b",
    )
    go_repository(
        name = "com_github_mikioh_tcpopt",
        importpath = "github.com/mikioh/tcpopt",
        sum = "h1:PTfri+PuQmWDqERdnNMiD9ZejrlswWrCpBEZgWOiTrc=",
        version = "v0.0.0-20190314235656-172688c1accc",
    )

    go_repository(
        name = "com_github_minio_blake2b_simd",
        importpath = "github.com/minio/blake2b-simd",
        sum = "h1:lYpkrQH5ajf0OXOcUbGjvZxxijuBwbbmlSxLiuofa+g=",
        version = "v0.0.0-20160723061019-3f5f724cb5b1",
    )
    go_repository(
        name = "com_github_minio_highwayhash",
        importpath = "github.com/minio/highwayhash",
        sum = "h1:dZ6IIu8Z14VlC0VpfKofAhCy74wu/Qb5gcn52yWoz/0=",
        version = "v1.0.1",
    )
    go_repository(
        name = "com_github_minio_sha256_simd",
        importpath = "github.com/minio/sha256-simd",
        sum = "h1:v1ta+49hkWZyvaKwrQB8elexRqm6Y0aMLjCNsrYxo6g=",
        version = "v1.0.0",
    )
    go_repository(
        name = "com_github_mitchellh_cli",
        importpath = "github.com/mitchellh/cli",
        sum = "h1:iGBIsUe3+HZ/AD/Vd7DErOt5sU9fa8Uj7A2s1aggv1Y=",
        version = "v1.0.0",
    )

    go_repository(
        name = "com_github_mitchellh_colorstring",
        importpath = "github.com/mitchellh/colorstring",
        sum = "h1:62I3jR2EmQ4l5rM/4FEfDWcRD+abF5XlKShorW5LRoQ=",
        version = "v0.0.0-20190213212951-d06e56a500db",
    )

    go_repository(
        name = "com_github_mitchellh_go_homedir",
        importpath = "github.com/mitchellh/go-homedir",
        sum = "h1:lukF9ziXFxDFPkA1vsr5zpc1XuPDn/wFntq5mG+4E0Y=",
        version = "v1.1.0",
    )
    go_repository(
        name = "com_github_mitchellh_go_testing_interface",
        importpath = "github.com/mitchellh/go-testing-interface",
        sum = "h1:fzU/JVNcaqHQEcVFAKeR41fkiLdIPrefOvVG1VZ96U0=",
        version = "v1.0.0",
    )
    go_repository(
        name = "com_github_mitchellh_gox",
        importpath = "github.com/mitchellh/gox",
        sum = "h1:lfGJxY7ToLJQjHHwi0EX6uYBdK78egf954SQl13PQJc=",
        version = "v0.4.0",
    )
    go_repository(
        name = "com_github_mitchellh_iochan",
        importpath = "github.com/mitchellh/iochan",
        sum = "h1:C+X3KsSTLFVBr/tK1eYN/vs4rJcvsiLU338UhYPJWeY=",
        version = "v1.0.0",
    )

    go_repository(
        name = "com_github_mitchellh_mapstructure",
        importpath = "github.com/mitchellh/mapstructure",
        sum = "h1:CpVNEelQCZBooIPDn+AR3NpivK/TIKU8bDxdASFVQag=",
        version = "v1.4.1",
    )
    go_repository(
        name = "com_github_mitchellh_pointerstructure",
        importpath = "github.com/mitchellh/pointerstructure",
        sum = "h1:O+i9nHnXS3l/9Wu7r4NrEdwA2VFTicjUEN1uBnDo34A=",
        version = "v1.2.0",
    )

    go_repository(
        name = "com_github_modern_go_concurrent",
        importpath = "github.com/modern-go/concurrent",
        sum = "h1:TRLaZ9cD/w8PVh93nsPXa1VrQ6jlwL5oN8l14QlcNfg=",
        version = "v0.0.0-20180306012644-bacd9c7ef1dd",
    )
    go_repository(
        name = "com_github_modern_go_reflect2",
        importpath = "github.com/modern-go/reflect2",
        sum = "h1:xBagoLtFs94CBntxluKeaWgTMpvLxC4ur3nMaC9Gz0M=",
        version = "v1.0.2",
    )
    go_repository(
        name = "com_github_modocache_gover",
        importpath = "github.com/modocache/gover",
        sum = "h1:8Q0qkMVC/MmWkpIdlvZgcv2o2jrlF6zqVOh7W5YHdMA=",
        version = "v0.0.0-20171022184752-b58185e213c5",
    )

    go_repository(
        name = "com_github_mohae_deepcopy",
        importpath = "github.com/mohae/deepcopy",
        sum = "h1:RWengNIwukTxcDr9M+97sNutRR1RKhG96O6jWumTTnw=",
        version = "v0.0.0-20170929034955-c48cc78d4826",
    )
    go_repository(
        name = "com_github_mr_tron_base58",
        importpath = "github.com/mr-tron/base58",
        sum = "h1:T/HDJBh4ZCPbU39/+c3rRvE0uKBQlU27+QI8LJ4t64o=",
        version = "v1.2.0",
    )

    go_repository(
        name = "com_github_mschoch_smat",
        importpath = "github.com/mschoch/smat",
        sum = "h1:VeRdUYdCw49yizlSbMEn2SZ+gT+3IUKx8BqxyQdz+BY=",
        version = "v0.0.0-20160514031455-90eadee771ae",
    )
    go_repository(
        name = "com_github_multiformats_go_base32",
        importpath = "github.com/multiformats/go-base32",
        sum = "h1:pVx9xoSPqEIQG8o+UbAe7DNi51oej1NtK+aGkbLYxPE=",
        version = "v0.1.0",
    )
    go_repository(
        name = "com_github_multiformats_go_base36",
        importpath = "github.com/multiformats/go-base36",
        sum = "h1:lFsAbNOGeKtuKozrtBsAkSVhv1p9D0/qedU9rQyccr0=",
        version = "v0.2.0",
    )

    go_repository(
        name = "com_github_multiformats_go_multiaddr",
        importpath = "github.com/multiformats/go-multiaddr",
        sum = "h1:aqjksEcqK+iD/Foe1RRFsGZh8+XFiGo7FgUCZlpv3LU=",
        version = "v0.8.0",
    )
    go_repository(
        name = "com_github_multiformats_go_multiaddr_dns",
        importpath = "github.com/multiformats/go-multiaddr-dns",
        sum = "h1:QgQgR+LQVt3NPTjbrLLpsaT2ufAA2y0Mkk+QRVJbW3A=",
        version = "v0.3.1",
    )
    go_repository(
        name = "com_github_multiformats_go_multiaddr_fmt",
        importpath = "github.com/multiformats/go-multiaddr-fmt",
        sum = "h1:WLEFClPycPkp4fnIzoFoV9FVd49/eQsuaL3/CWe167E=",
        version = "v0.1.0",
    )

    go_repository(
        name = "com_github_multiformats_go_multibase",
        importpath = "github.com/multiformats/go-multibase",
        sum = "h1:3ASCDsuLX8+j4kx58qnJ4YFq/JWTJpCyDW27ztsVTOI=",
        version = "v0.1.1",
    )
    go_repository(
        name = "com_github_multiformats_go_multicodec",
        build_directives = [
            "gazelle:exclude gen.go",
        ],
        importpath = "github.com/multiformats/go-multicodec",
        sum = "h1:rTUjGOwjlhGHbEMbPoSUJowG1spZTVsITRANCjKTUAQ=",
        version = "v0.7.0",
    )

    go_repository(
        name = "com_github_multiformats_go_multihash",
        importpath = "github.com/multiformats/go-multihash",
        sum = "h1:aem8ZT0VA2nCHHk7bPJ1BjUbHNciqZC/d16Vve9l108=",
        version = "v0.2.1",
    )
    go_repository(
        name = "com_github_multiformats_go_multistream",
        importpath = "github.com/multiformats/go-multistream",
        sum = "h1:d5PZpjwRgVlbwfdTDjife7XszfZd8KYWfROYFlGcR8o=",
        version = "v0.3.3",
    )
    go_repository(
        name = "com_github_multiformats_go_varint",
        importpath = "github.com/multiformats/go-varint",
        sum = "h1:sWSGR+f/eu5ABZA2ZpYKBILXTTs9JWpdEM/nEGOHFS8=",
        version = "v0.0.7",
    )
    go_repository(
        name = "com_github_munnerz_goautoneg",
        importpath = "github.com/munnerz/goautoneg",
        sum = "h1:7PxY7LVfSZm7PEeBTyK1rj1gABdCO2mbri6GKO1cMDs=",
        version = "v0.0.0-20120707110453-a547fc61f48d",
    )
    go_repository(
        name = "com_github_mwitkow_go_conntrack",
        importpath = "github.com/mwitkow/go-conntrack",
        sum = "h1:KUppIJq7/+SVif2QVs3tOP0zanoHgBEVAwHxUSIzRqU=",
        version = "v0.0.0-20190716064945-2f068394615f",
    )
    go_repository(
        name = "com_github_mxk_go_flowrate",
        importpath = "github.com/mxk/go-flowrate",
        sum = "h1:y5//uYreIhSUg3J1GEMiLbxo1LJaP8RfCpH6pymGZus=",
        version = "v0.0.0-20140419014527-cca7078d478f",
    )
    go_repository(
        name = "com_github_naoina_go_stringutil",
        importpath = "github.com/naoina/go-stringutil",
        sum = "h1:rCUeRUHjBjGTSHl0VC00jUPLz8/F9dDzYI70Hzifhks=",
        version = "v0.1.0",
    )

    go_repository(
        name = "com_github_naoina_toml",
        importpath = "github.com/naoina/toml",
        sum = "h1:shk/vn9oCoOTmwcouEdwIeOtOGA/ELRUw/GwvxwfT+0=",
        version = "v0.1.2-0.20170918210437-9fafd6967416",
    )
    go_repository(
        name = "com_github_nats_io_jwt",
        importpath = "github.com/nats-io/jwt",
        sum = "h1:+RB5hMpXUUA2dfxuhBTEkMOrYmM+gKIZYS1KjSostMI=",
        version = "v0.3.2",
    )
    go_repository(
        name = "com_github_nats_io_nats_go",
        importpath = "github.com/nats-io/nats.go",
        sum = "h1:ik3HbLhZ0YABLto7iX80pZLPw/6dx3T+++MZJwLnMrQ=",
        version = "v1.9.1",
    )
    go_repository(
        name = "com_github_nats_io_nats_server_v2",
        importpath = "github.com/nats-io/nats-server/v2",
        sum = "h1:i2Ly0B+1+rzNZHHWtD4ZwKi+OU5l+uQo1iDHZ2PmiIc=",
        version = "v2.1.2",
    )
    go_repository(
        name = "com_github_nats_io_nkeys",
        importpath = "github.com/nats-io/nkeys",
        sum = "h1:6JrEfig+HzTH85yxzhSVbjHRJv9cn0p6n3IngIcM5/k=",
        version = "v0.1.3",
    )
    go_repository(
        name = "com_github_nats_io_nuid",
        importpath = "github.com/nats-io/nuid",
        sum = "h1:5iA8DT8V7q8WK2EScv2padNa/rTESc1KdnPw4TC2paw=",
        version = "v1.0.1",
    )

    go_repository(
        name = "com_github_neelance_astrewrite",
        importpath = "github.com/neelance/astrewrite",
        sum = "h1:D6paGObi5Wud7xg83MaEFyjxQB1W5bz5d0IFppr+ymk=",
        version = "v0.0.0-20160511093645-99348263ae86",
    )
    go_repository(
        name = "com_github_neelance_sourcemap",
        importpath = "github.com/neelance/sourcemap",
        sum = "h1:eFXv9Nu1lGbrNbj619aWwZfVF5HBrm9Plte8aNptuTI=",
        version = "v0.0.0-20151028013722-8c68805598ab",
    )

    go_repository(
        name = "com_github_nishanths_predeclared",
        importpath = "github.com/nishanths/predeclared",
        sum = "h1:3f0nxAmdj/VoCGN/ijdMy7bj6SBagaqYg1B0hu8clMA=",
        version = "v0.0.0-20200524104333-86fad755b4d3",
    )

    go_repository(
        name = "com_github_nxadm_tail",
        importpath = "github.com/nxadm/tail",
        sum = "h1:nPr65rt6Y5JFSKQO7qToXr7pePgD6Gwiw05lkbyAQTE=",
        version = "v1.4.8",
    )
    go_repository(
        name = "com_github_nytimes_gziphandler",
        importpath = "github.com/NYTimes/gziphandler",
        sum = "h1:lsxEuwrXEAokXB9qhlbKWPpo3KMLZQ5WB5WLQRW1uq0=",
        version = "v0.0.0-20170623195520-56545f4a5d46",
    )
    go_repository(
        name = "com_github_oklog_oklog",
        importpath = "github.com/oklog/oklog",
        sum = "h1:wVfs8F+in6nTBMkA7CbRw+zZMIB7nNM825cM1wuzoTk=",
        version = "v0.3.2",
    )
    go_repository(
        name = "com_github_oklog_run",
        importpath = "github.com/oklog/run",
        sum = "h1:Ru7dDtJNOyC66gQ5dQmaCa0qIsAUFY3sFpK1Xk8igrw=",
        version = "v1.0.0",
    )

    go_repository(
        name = "com_github_oklog_ulid",
        importpath = "github.com/oklog/ulid",
        sum = "h1:EGfNDEx6MqHz8B3uNV6QAib1UR2Lm97sHi3ocA6ESJ4=",
        version = "v1.3.1",
    )
    go_repository(
        name = "com_github_olekukonko_tablewriter",
        importpath = "github.com/olekukonko/tablewriter",
        sum = "h1:P2Ga83D34wi1o9J6Wh1mRuqd4mF/x/lgBS7N7AbDhec=",
        version = "v0.0.5",
    )
    go_repository(
        name = "com_github_oneofone_xxhash",
        importpath = "github.com/OneOfOne/xxhash",
        sum = "h1:KMrpdQIwFcEqXDklaen+P1axHaj9BSKzvpUUfnHldSE=",
        version = "v1.2.2",
    )
    go_repository(
        name = "com_github_onsi_ginkgo",
        importpath = "github.com/onsi/ginkgo",
        sum = "h1:8xi0RTUf59SOSfEtZMvwTvXYMzG4gV23XVHOZiXNtnE=",
        version = "v1.16.5",
    )
    go_repository(
        name = "com_github_onsi_ginkgo_v2",
        importpath = "github.com/onsi/ginkgo/v2",
        sum = "h1:auzK7OI497k6x4OvWq+TKAcpcSAlod0doAH72oIN0Jw=",
        version = "v2.5.1",
    )

    go_repository(
        name = "com_github_onsi_gomega",
        importpath = "github.com/onsi/gomega",
        sum = "h1:+0glovB9Jd6z3VR+ScSwQqXVTIfJcGA9UBM8yzQxhqg=",
        version = "v1.24.0",
    )
    go_repository(
        name = "com_github_op_go_logging",
        importpath = "github.com/op/go-logging",
        sum = "h1:lDH9UUVJtmYCjyT0CI4q8xvlXPxeZ0gYCVvWbmPlp88=",
        version = "v0.0.0-20160315200505-970db520ece7",
    )

    go_repository(
        name = "com_github_openconfig_gnmi",
        importpath = "github.com/openconfig/gnmi",
        sum = "h1:a380JP+B7xlMbEQOlha1buKhzBPXFqgFXplyWCEIGEY=",
        version = "v0.0.0-20190823184014-89b2bf29312c",
    )
    go_repository(
        name = "com_github_openconfig_reference",
        importpath = "github.com/openconfig/reference",
        sum = "h1:yHCGAHg2zMaW8olLrqEt3SAHGcEx2aJPEQWMRCyravY=",
        version = "v0.0.0-20190727015836-8dfd928c9696",
    )
    go_repository(
        name = "com_github_opencontainers_runtime_spec",
        importpath = "github.com/opencontainers/runtime-spec",
        sum = "h1:UfAcuLBJB9Coz72x1hgl8O5RVzTdNiaglX6v2DM6FI0=",
        version = "v1.0.2",
    )

    go_repository(
        name = "com_github_opentracing_basictracer_go",
        importpath = "github.com/opentracing/basictracer-go",
        sum = "h1:YyUAhaEfjoWXclZVJ9sGoNct7j4TVk7lZWlQw5UXuoo=",
        version = "v1.0.0",
    )
    go_repository(
        name = "com_github_opentracing_contrib_go_observer",
        importpath = "github.com/opentracing-contrib/go-observer",
        sum = "h1:lM6RxxfUMrYL/f8bWEUqdXrANWtrL7Nndbm9iFN0DlU=",
        version = "v0.0.0-20170622124052-a52f23424492",
    )

    go_repository(
        name = "com_github_opentracing_opentracing_go",
        importpath = "github.com/opentracing/opentracing-go",
        sum = "h1:uEJPy/1a5RIPAJ0Ov+OIO8OxWu77jEv+1B0VhjKrZUs=",
        version = "v1.2.0",
    )
    go_repository(
        name = "com_github_openzipkin_contrib_zipkin_go_opentracing",
        importpath = "github.com/openzipkin-contrib/zipkin-go-opentracing",
        sum = "h1:ZCnq+JUrvXcDVhX/xRolRBZifmabN1HcS1wrPSvxhrU=",
        version = "v0.4.5",
    )
    go_repository(
        name = "com_github_openzipkin_zipkin_go",
        importpath = "github.com/openzipkin/zipkin-go",
        sum = "h1:nY8Hti+WKaP0cRsSeQ026wU03QsM762XBeCXBb9NAWI=",
        version = "v0.2.2",
    )
    go_repository(
        name = "com_github_otiai10_copy",
        importpath = "github.com/otiai10/copy",
        sum = "h1:HvG945u96iNadPoG2/Ja2+AUJeW5YuFQMixq9yirC+k=",
        version = "v1.2.0",
    )
    go_repository(
        name = "com_github_otiai10_curr",
        importpath = "github.com/otiai10/curr",
        sum = "h1:TJIWdbX0B+kpNagQrjgq8bCMrbhiuX73M2XwgtDMoOI=",
        version = "v1.0.0",
    )
    go_repository(
        name = "com_github_otiai10_mint",
        importpath = "github.com/otiai10/mint",
        sum = "h1:BCmzIS3n71sGfHB5NMNDB3lHYPz8fWSkCAErHed//qc=",
        version = "v1.3.1",
    )

    go_repository(
        name = "com_github_pact_foundation_pact_go",
        importpath = "github.com/pact-foundation/pact-go",
        sum = "h1:OYkFijGHoZAYbOIb1LWXrwKQbMMRUv1oQ89blD2Mh2Q=",
        version = "v1.0.4",
    )
    go_repository(
        name = "com_github_pascaldekloe_goe",
        importpath = "github.com/pascaldekloe/goe",
        sum = "h1:Lgl0gzECD8GnQ5QCWA8o6BtfL6mDH5rQgM4/fX3avOs=",
        version = "v0.0.0-20180627143212-57f6aae5913c",
    )

    go_repository(
        name = "com_github_patrickmn_go_cache",
        importpath = "github.com/patrickmn/go-cache",
        sum = "h1:HRMgzkcYKYpi3C8ajMPV8OFXaaRUnok+kx1WdO15EQc=",
        version = "v2.1.0+incompatible",
    )
    go_repository(
        name = "com_github_paulbellamy_ratecounter",
        importpath = "github.com/paulbellamy/ratecounter",
        sum = "h1:2L/RhJq+HA8gBQImDXtLPrDXK5qAj6ozWVK/zFXVJGs=",
        version = "v0.2.0",
    )
    go_repository(
        name = "com_github_pbnjay_memory",
        importpath = "github.com/pbnjay/memory",
        sum = "h1:onHthvaw9LFnH4t2DcNVpwGmV9E1BkGknEliJkfwQj0=",
        version = "v0.0.0-20210728143218-7b4eea64cf58",
    )

    go_repository(
        name = "com_github_pborman_uuid",
        importpath = "github.com/pborman/uuid",
        sum = "h1:+ZZIw58t/ozdjRaXh/3awHfmWRbzYxJoAdNJxe/3pvw=",
        version = "v1.2.1",
    )
    go_repository(
        name = "com_github_pelletier_go_toml",
        importpath = "github.com/pelletier/go-toml",
        sum = "h1:T5zMGML61Wp+FlcbWjRDT7yAxhJNAiPPLOFECq181zc=",
        version = "v1.2.0",
    )
    go_repository(
        name = "com_github_performancecopilot_speed",
        importpath = "github.com/performancecopilot/speed",
        sum = "h1:2WnRzIquHa5QxaJKShDkLM+sc0JPuwhXzK8OYOyt3Vg=",
        version = "v3.0.0+incompatible",
    )

    go_repository(
        name = "com_github_peterbourgon_diskv",
        importpath = "github.com/peterbourgon/diskv",
        sum = "h1:UBdAOUP5p4RWqPBg048CAvpKN+vxiaj6gdUUzhl4XmI=",
        version = "v2.0.1+incompatible",
    )

    go_repository(
        name = "com_github_peterh_liner",
        importpath = "github.com/peterh/liner",
        sum = "h1:w/UPXyl5GfahFxcTOz2j9wCIHNI+pUPr2laqpojKNCg=",
        version = "v1.2.0",
    )

    go_repository(
        name = "com_github_philhofer_fwd",
        importpath = "github.com/philhofer/fwd",
        sum = "h1:UbZqGr5Y38ApvM/V/jEljVxwocdweyH+vmYvRPBnbqQ=",
        version = "v1.0.0",
    )

    go_repository(
        name = "com_github_pierrec_lz4",
        importpath = "github.com/pierrec/lz4",
        sum = "h1:mFe7ttWaflA46Mhqh+jUfjp2qTbPYxLB2/OyBppH9dg=",
        version = "v2.4.1+incompatible",
    )
    go_repository(
        name = "com_github_pkg_diff",
        importpath = "github.com/pkg/diff",
        sum = "h1:aoZm08cpOy4WuID//EZDgcC4zIxODThtZNPirFr42+A=",
        version = "v0.0.0-20210226163009-20ebb0f2a09e",
    )

    go_repository(
        name = "com_github_pkg_errors",
        importpath = "github.com/pkg/errors",
        sum = "h1:FEBLx1zS214owpjy7qsBeixbURkuhQAwrK5UwLGTwt4=",
        version = "v0.9.1",
    )
    go_repository(
        name = "com_github_pkg_profile",
        importpath = "github.com/pkg/profile",
        sum = "h1:042Buzk+NhDI+DeSAA62RwJL8VAuZUMQZUjCsRz1Mug=",
        version = "v1.5.0",
    )

    go_repository(
        name = "com_github_pkg_term",
        importpath = "github.com/pkg/term",
        sum = "h1:tFwafIEMf0B7NlcxV/zJ6leBIa81D3hgGSgsE5hCkOQ=",
        version = "v0.0.0-20180730021639-bffc007b7fd5",
    )
    go_repository(
        name = "com_github_pmezard_go_difflib",
        importpath = "github.com/pmezard/go-difflib",
        sum = "h1:4DBwDE0NGyQoBHbLQYPwSUPoCMWR5BEzIk/f1lZbAQM=",
        version = "v1.0.0",
    )
    go_repository(
        name = "com_github_posener_complete",
        importpath = "github.com/posener/complete",
        sum = "h1:ccV59UEOTzVDnDUEFdT95ZzHVZ+5+158q8+SJb2QV5w=",
        version = "v1.1.1",
    )

    go_repository(
        name = "com_github_prometheus_client_golang",
        importpath = "github.com/prometheus/client_golang",
        sum = "h1:nJdhIvne2eSX/XRAFV9PcvFFRbrjbcTUj0VP62TMhnw=",
        version = "v1.14.0",
    )
    go_repository(
        name = "com_github_prometheus_client_model",
        importpath = "github.com/prometheus/client_model",
        sum = "h1:UBgGFHqYdG/TPFD1B1ogZywDqEkwp3fBMvqdiQ7Xew4=",
        version = "v0.3.0",
    )
    go_repository(
        name = "com_github_prometheus_common",
        importpath = "github.com/prometheus/common",
        sum = "h1:ccBbHCgIiT9uSoFY0vX8H3zsNR5eLt17/RQLUvn8pXE=",
        version = "v0.37.0",
    )
    go_repository(
        name = "com_github_prometheus_procfs",
        importpath = "github.com/prometheus/procfs",
        sum = "h1:ODq8ZFEaYeCaZOJlZZdJA2AbQR98dSHSM1KW/You5mo=",
        version = "v0.8.0",
    )
    go_repository(
        name = "com_github_prometheus_prom2json",
        importpath = "github.com/prometheus/prom2json",
        sum = "h1:BlqrtbT9lLH3ZsOVhXPsHzFrApCTKRifB7gjJuypu6Y=",
        version = "v1.3.0",
    )

    go_repository(
        name = "com_github_prometheus_tsdb",
        importpath = "github.com/prometheus/tsdb",
        sum = "h1:If5rVCMTp6W2SiRAQFlbpJNgVlgMEd+U2GZckwK38ic=",
        version = "v0.10.0",
    )
    go_repository(
        name = "com_github_protolambda_go_kzg",
        importpath = "github.com/protolambda/go-kzg",
        sum = "h1:MQBDul/k5XDDYF5fVn18lNwkWKxpK93FbYeaum1b1UE=",
        version = "v0.0.0-20221122014024-bb3fa3695412",
    )
    go_repository(
        name = "com_github_protolambda_ztyp",
        importpath = "github.com/protolambda/ztyp",
        sum = "h1:+rfw75/Zh8EopNlG652TGDXlLgJflj6XWxJ9yCVpJws=",
        version = "v0.2.1",
    )

    go_repository(
        name = "com_github_prysmaticlabs_fastssz",
        importpath = "github.com/prysmaticlabs/fastssz",
        sum = "h1:c3p3UzV4vFA7xaCDphnDWOjpxcadrQ26l5b+ypsvyxo=",
        version = "v0.0.0-20221107182844-78142813af44",
    )

    go_repository(
        name = "com_github_prysmaticlabs_go_bitfield",
        importpath = "github.com/prysmaticlabs/go-bitfield",
        sum = "h1:0tVE4tdWQK9ZpYygoV7+vS6QkDvQVySboMVEIxBJmXw=",
        version = "v0.0.0-20210809151128-385d8c5e3fb7",
    )
    go_repository(
        name = "com_github_prysmaticlabs_gohashtree",
        importpath = "github.com/prysmaticlabs/gohashtree",
        sum = "h1:hk5ZsDQuSkyUMhTd55qB396P1+dtyIKiSwMmYE/hyEU=",
        version = "v0.0.2-alpha",
    )

    go_repository(
        name = "com_github_prysmaticlabs_prombbolt",
        importpath = "github.com/prysmaticlabs/prombbolt",
        sum = "h1:9PHRCuO/VN0s9k+RmLykho7AjDxblNYI5bYKed16NPU=",
        version = "v0.0.0-20210126082820-9b7adba6db7c",
    )
    go_repository(
        name = "com_github_prysmaticlabs_protoc_gen_go_cast",
        importpath = "github.com/prysmaticlabs/protoc-gen-go-cast",
        sum = "h1:+jhXLjEYVW4qU2z5SOxlxN+Hv/A9FDf0HpfDurfMEz0=",
        version = "v0.0.0-20211014160335-757fae4f38c6",
    )

    go_repository(
        name = "com_github_puerkitobio_purell",
        importpath = "github.com/PuerkitoBio/purell",
        sum = "h1:0GoNN3taZV6QI81IXgCbxMyEaJDXMSIjArYBCYzVVvs=",
        version = "v1.0.0",
    )
    go_repository(
        name = "com_github_puerkitobio_urlesc",
        importpath = "github.com/PuerkitoBio/urlesc",
        sum = "h1:JCHLVE3B+kJde7bIEo5N4J+ZbLhp0J1Fs+ulyRws4gE=",
        version = "v0.0.0-20160726150825-5bd2802263f2",
    )
    go_repository(
        name = "com_github_r3labs_sse",
        importpath = "github.com/r3labs/sse",
        sum = "h1:zAsgcP8MhzAbhMnB1QQ2O7ZhWYVGYSR2iVcjzQuPV+o=",
        version = "v0.0.0-20210224172625-26fe804710bc",
    )

    go_repository(
        name = "com_github_raulk_go_watchdog",
        importpath = "github.com/raulk/go-watchdog",
        sum = "h1:oUmdlHxdkXRJlwfG0O9omj8ukerm8MEQavSiDTEtBsk=",
        version = "v1.3.0",
    )

    go_repository(
        name = "com_github_rcrowley_go_metrics",
        importpath = "github.com/rcrowley/go-metrics",
        sum = "h1:dY6ETXrvDG7Sa4vE8ZQG4yqWg6UnOcbqTAahkV813vQ=",
        version = "v0.0.0-20190826022208-cac0b30c2563",
    )

    go_repository(
        name = "com_github_retailnext_hllpp",
        importpath = "github.com/retailnext/hllpp",
        sum = "h1:RnWNS9Hlm8BIkjr6wx8li5abe0fr73jljLycdfemTp0=",
        version = "v1.0.1-0.20180308014038-101a6d2f8b52",
    )
    go_repository(
        name = "com_github_rivo_tview",
        importpath = "github.com/rivo/tview",
        sum = "h1:O435d1KIgG6KxpP7NDdmj7SdaLIzq4F+PG8ZB/BHC4c=",
        version = "v0.0.0-20220812085834-0e6b21a48e96",
    )
    go_repository(
        name = "com_github_rivo_uniseg",
        build_directives = [
            "gazelle:exclude gen_breaktest.go",
            "gazelle:exclude gen_properties.go",
        ],
        importpath = "github.com/rivo/uniseg",
        sum = "h1:3Z3Eu6FGHZWSfNKJTOUiPatWwfc7DzJRU04jFUqJODw=",
        version = "v0.3.4",
    )

    go_repository(
        name = "com_github_rjeczalik_notify",
        importpath = "github.com/rjeczalik/notify",
        sum = "h1:CLCKso/QK1snAlnhNR/CNvNiFU2saUtjV0bx3EwNeCE=",
        version = "v0.9.1",
    )

    go_repository(
        name = "com_github_rogpeppe_fastuuid",
        importpath = "github.com/rogpeppe/fastuuid",
        sum = "h1:Ppwyp6VYCF1nvBTXL3trRso7mXMlRrw9ooo375wvi2s=",
        version = "v1.2.0",
    )
    go_repository(
        name = "com_github_rogpeppe_go_internal",
        importpath = "github.com/rogpeppe/go-internal",
        sum = "h1:FCbCCtXNOY3UtUuHUYaghJg4y7Fd14rXifAYUAtL9R8=",
        version = "v1.8.0",
    )

    go_repository(
        name = "com_github_rs_cors",
        importpath = "github.com/rs/cors",
        sum = "h1:+88SsELBHx5r+hZ8TCkggzSstaWNbDvThkVK8H6f9ik=",
        version = "v1.7.0",
    )

    go_repository(
        name = "com_github_russross_blackfriday",
        importpath = "github.com/russross/blackfriday",
        sum = "h1:HyvC0ARfnZBqnXwABFeSZHpKvJHJJfPz81GNueLj0oo=",
        version = "v1.5.2",
    )

    go_repository(
        name = "com_github_russross_blackfriday_v2",
        importpath = "github.com/russross/blackfriday/v2",
        sum = "h1:JIOH55/0cWyOuilr9/qlrm0BSXldqnqwMsf35Ld67mk=",
        version = "v2.1.0",
    )
    go_repository(
        name = "com_github_ryanuber_columnize",
        importpath = "github.com/ryanuber/columnize",
        sum = "h1:UFr9zpz4xgTnIE5yIMtWAMngCdZ9p/+q6lTbgelo80M=",
        version = "v0.0.0-20160712163229-9b3edd62028f",
    )
    go_repository(
        name = "com_github_samuel_go_zookeeper",
        importpath = "github.com/samuel/go-zookeeper",
        sum = "h1:p3Vo3i64TCLY7gIfzeQaUJ+kppEO5WQG3cL8iE8tGHU=",
        version = "v0.0.0-20190923202752-2cc03de413da",
    )

    go_repository(
        name = "com_github_satori_go_uuid",
        importpath = "github.com/satori/go.uuid",
        sum = "h1:0uYX9dsZ2yD7q2RtLRtPSdGDWzjeM3TbMJP9utgA0ww=",
        version = "v1.2.0",
    )

    go_repository(
        name = "com_github_schollz_progressbar_v3",
        importpath = "github.com/schollz/progressbar/v3",
        sum = "h1:nMinx+JaEm/zJz4cEyClQeAw5rsYSB5th3xv+5lV6Vg=",
        version = "v3.3.4",
    )
    go_repository(
        name = "com_github_sean_seed",
        importpath = "github.com/sean-/seed",
        sum = "h1:nn5Wsu0esKSJiIVhscUtVbo7ada43DJhG55ua/hjS5I=",
        version = "v0.0.0-20170313163322-e2103e2c3529",
    )
    go_repository(
        name = "com_github_segmentio_kafka_go",
        importpath = "github.com/segmentio/kafka-go",
        sum = "h1:HtCSf6B4gN/87yc5qTl7WsxPKQIIGXLPPM1bMCPOsoY=",
        version = "v0.2.0",
    )

    go_repository(
        name = "com_github_sergi_go_diff",
        importpath = "github.com/sergi/go-diff",
        sum = "h1:Kpca3qRNrduNnOQeazBd0ysaKrUJiIuISHxogkT9RPQ=",
        version = "v1.0.0",
    )

    go_repository(
        name = "com_github_shirou_gopsutil",
        importpath = "github.com/shirou/gopsutil",
        sum = "h1:+1+c1VGhc88SSonWP6foOcLhvnKlUeu/erjjvaPEYiI=",
        version = "v3.21.11+incompatible",
    )
    go_repository(
        name = "com_github_shopify_sarama",
        importpath = "github.com/Shopify/sarama",
        sum = "h1:3jnfWKD7gVwbB1KSy/lE0szA9duPuSFLViK0o/d3DgA=",
        version = "v1.26.1",
    )
    go_repository(
        name = "com_github_shopify_toxiproxy",
        importpath = "github.com/Shopify/toxiproxy",
        sum = "h1:TKdv8HiTLgE5wdJuEML90aBgNWsokNbMijUGhmcoBJc=",
        version = "v2.1.4+incompatible",
    )
    go_repository(
        name = "com_github_shurcool_component",
        importpath = "github.com/shurcooL/component",
        sum = "h1:Fth6mevc5rX7glNLpbAMJnqKlfIkcTjZCSHEeqvKbcI=",
        version = "v0.0.0-20170202220835-f88ec8f54cc4",
    )
    go_repository(
        name = "com_github_shurcool_events",
        importpath = "github.com/shurcooL/events",
        sum = "h1:vabduItPAIz9px5iryD5peyx7O3Ya8TBThapgXim98o=",
        version = "v0.0.0-20181021180414-410e4ca65f48",
    )
    go_repository(
        name = "com_github_shurcool_github_flavored_markdown",
        importpath = "github.com/shurcooL/github_flavored_markdown",
        sum = "h1:qb9IthCFBmROJ6YBS31BEMeSYjOscSiG+EO+JVNTz64=",
        version = "v0.0.0-20181002035957-2122de532470",
    )
    go_repository(
        name = "com_github_shurcool_go",
        importpath = "github.com/shurcooL/go",
        sum = "h1:MZM7FHLqUHYI0Y/mQAt3d2aYa0SiNms/hFqC9qJYolM=",
        version = "v0.0.0-20180423040247-9e1955d9fb6e",
    )
    go_repository(
        name = "com_github_shurcool_go_goon",
        importpath = "github.com/shurcooL/go-goon",
        sum = "h1:llrF3Fs4018ePo4+G/HV/uQUqEI1HMDjCeOf2V6puPc=",
        version = "v0.0.0-20170922171312-37c2f522c041",
    )
    go_repository(
        name = "com_github_shurcool_gofontwoff",
        importpath = "github.com/shurcooL/gofontwoff",
        sum = "h1:Yoy/IzG4lULT6qZg62sVC+qyBL8DQkmD2zv6i7OImrc=",
        version = "v0.0.0-20180329035133-29b52fc0a18d",
    )
    go_repository(
        name = "com_github_shurcool_gopherjslib",
        importpath = "github.com/shurcooL/gopherjslib",
        sum = "h1:UOk+nlt1BJtTcH15CT7iNO7YVWTfTv/DNwEAQHLIaDQ=",
        version = "v0.0.0-20160914041154-feb6d3990c2c",
    )
    go_repository(
        name = "com_github_shurcool_highlight_diff",
        importpath = "github.com/shurcooL/highlight_diff",
        sum = "h1:vYEG87HxbU6dXj5npkeulCS96Dtz5xg3jcfCgpcvbIw=",
        version = "v0.0.0-20170515013008-09bb4053de1b",
    )
    go_repository(
        name = "com_github_shurcool_highlight_go",
        importpath = "github.com/shurcooL/highlight_go",
        sum = "h1:7pDq9pAMCQgRohFmd25X8hIH8VxmT3TaDm+r9LHxgBk=",
        version = "v0.0.0-20181028180052-98c3abbbae20",
    )
    go_repository(
        name = "com_github_shurcool_home",
        importpath = "github.com/shurcooL/home",
        sum = "h1:MPblCbqA5+z6XARjScMfz1TqtJC7TuTRj0U9VqIBs6k=",
        version = "v0.0.0-20181020052607-80b7ffcb30f9",
    )
    go_repository(
        name = "com_github_shurcool_htmlg",
        importpath = "github.com/shurcooL/htmlg",
        sum = "h1:crYRwvwjdVh1biHzzciFHe8DrZcYrVcZFlJtykhRctg=",
        version = "v0.0.0-20170918183704-d01228ac9e50",
    )
    go_repository(
        name = "com_github_shurcool_httperror",
        importpath = "github.com/shurcooL/httperror",
        sum = "h1:eHRtZoIi6n9Wo1uR+RU44C247msLWwyA89hVKwRLkMk=",
        version = "v0.0.0-20170206035902-86b7830d14cc",
    )
    go_repository(
        name = "com_github_shurcool_httpfs",
        importpath = "github.com/shurcooL/httpfs",
        sum = "h1:SWV2fHctRpRrp49VXJ6UZja7gU9QLHwRpIPBN89SKEo=",
        version = "v0.0.0-20171119174359-809beceb2371",
    )
    go_repository(
        name = "com_github_shurcool_httpgzip",
        importpath = "github.com/shurcooL/httpgzip",
        sum = "h1:fxoFD0in0/CBzXoyNhMTjvBZYW6ilSnTw7N7y/8vkmM=",
        version = "v0.0.0-20180522190206-b1c53ac65af9",
    )
    go_repository(
        name = "com_github_shurcool_issues",
        importpath = "github.com/shurcooL/issues",
        sum = "h1:T4wuULTrzCKMFlg3HmKHgXAF8oStFb/+lOIupLV2v+o=",
        version = "v0.0.0-20181008053335-6292fdc1e191",
    )
    go_repository(
        name = "com_github_shurcool_issuesapp",
        importpath = "github.com/shurcooL/issuesapp",
        sum = "h1:Y+TeIabU8sJD10Qwd/zMty2/LEaT9GNDaA6nyZf+jgo=",
        version = "v0.0.0-20180602232740-048589ce2241",
    )
    go_repository(
        name = "com_github_shurcool_notifications",
        importpath = "github.com/shurcooL/notifications",
        sum = "h1:TQVQrsyNaimGwF7bIhzoVC9QkKm4KsWd8cECGzFx8gI=",
        version = "v0.0.0-20181007000457-627ab5aea122",
    )
    go_repository(
        name = "com_github_shurcool_octicon",
        importpath = "github.com/shurcooL/octicon",
        sum = "h1:bu666BQci+y4S0tVRVjsHUeRon6vUXmsGBwdowgMrg4=",
        version = "v0.0.0-20181028054416-fa4f57f9efb2",
    )
    go_repository(
        name = "com_github_shurcool_reactions",
        importpath = "github.com/shurcooL/reactions",
        sum = "h1:LneqU9PHDsg/AkPDU3AkqMxnMYL+imaqkpflHu73us8=",
        version = "v0.0.0-20181006231557-f2e0b4ca5b82",
    )

    go_repository(
        name = "com_github_shurcool_sanitized_anchor_name",
        importpath = "github.com/shurcooL/sanitized_anchor_name",
        sum = "h1:PdmoCO6wvbs+7yrJyMORt4/BmY5IYyJwS/kOiWx8mHo=",
        version = "v1.0.0",
    )
    go_repository(
        name = "com_github_shurcool_users",
        importpath = "github.com/shurcooL/users",
        sum = "h1:YGaxtkYjb8mnTvtufv2LKLwCQu2/C7qFB7UtrOlTWOY=",
        version = "v0.0.0-20180125191416-49c67e49c537",
    )
    go_repository(
        name = "com_github_shurcool_webdavfs",
        importpath = "github.com/shurcooL/webdavfs",
        sum = "h1:JtcyT0rk/9PKOdnKQzuDR+FSjh7SGtJwpgVpfZBRKlQ=",
        version = "v0.0.0-20170829043945-18c3829fa133",
    )

    go_repository(
        name = "com_github_sirupsen_logrus",
        importpath = "github.com/sirupsen/logrus",
        sum = "h1:dJKuHgqk1NNQlqoA6BTlM1Wf9DOH3NBjQyu0h9+AZZE=",
        version = "v1.8.1",
    )

    go_repository(
        name = "com_github_smartystreets_assertions",
        importpath = "github.com/smartystreets/assertions",
        sum = "h1:zE9ykElWQ6/NYmHa3jpm/yHnI4xSofP+UP6SpjHcSeM=",
        version = "v0.0.0-20180927180507-b2de0cb4f26d",
    )
    go_repository(
        name = "com_github_smartystreets_goconvey",
        importpath = "github.com/smartystreets/goconvey",
        sum = "h1:fv0U8FUIMPNf1L9lnHLvLhgicrIVChEkdzIKYqbNC9s=",
        version = "v1.6.4",
    )

    go_repository(
        name = "com_github_soheilhy_cmux",
        importpath = "github.com/soheilhy/cmux",
        sum = "h1:0HKaf1o97UwFjHH9o5XsHUOF+tqmdA7KEzXLpiyaw0E=",
        version = "v0.1.4",
    )
    go_repository(
        name = "com_github_sony_gobreaker",
        importpath = "github.com/sony/gobreaker",
        sum = "h1:oMnRNZXX5j85zso6xCPRNPtmAycat+WcoKbklScLDgQ=",
        version = "v0.4.1",
    )
    go_repository(
        name = "com_github_sourcegraph_annotate",
        importpath = "github.com/sourcegraph/annotate",
        sum = "h1:yKm7XZV6j9Ev6lojP2XaIshpT4ymkqhMeSghO5Ps00E=",
        version = "v0.0.0-20160123013949-f4cad6c6324d",
    )
    go_repository(
        name = "com_github_sourcegraph_syntaxhighlight",
        importpath = "github.com/sourcegraph/syntaxhighlight",
        sum = "h1:qpG93cPwA5f7s/ZPBJnGOYQNK/vKsaDaseuKT5Asee8=",
        version = "v0.0.0-20170531221838-bd320f5d308e",
    )

    go_repository(
        name = "com_github_spacemonkeygo_spacelog",
        importpath = "github.com/spacemonkeygo/spacelog",
        sum = "h1:RC6RW7j+1+HkWaX/Yh71Ee5ZHaHYt7ZP4sQgUrm6cDU=",
        version = "v0.0.0-20180420211403-2296661a0572",
    )

    go_repository(
        name = "com_github_spaolacci_murmur3",
        importpath = "github.com/spaolacci/murmur3",
        sum = "h1:7c1g84S4BPRrfL5Xrdp6fOJ206sU9y293DDHaoy0bLI=",
        version = "v1.1.0",
    )
    go_repository(
        name = "com_github_spf13_afero",
        importpath = "github.com/spf13/afero",
        sum = "h1:5jhuqJyZCZf2JRofRvN/nIFgIWNzPa3/Vz8mYylgbWc=",
        version = "v1.2.2",
    )
    go_repository(
        name = "com_github_spf13_cast",
        importpath = "github.com/spf13/cast",
        sum = "h1:oget//CVOEoFewqQxwr0Ej5yjygnqGkvggSE/gB35Q8=",
        version = "v1.3.0",
    )

    go_repository(
        name = "com_github_spf13_cobra",
        importpath = "github.com/spf13/cobra",
        sum = "h1:O63eWlXlvyw4YdsuatjRIU6emvJ2fqz+PTdMEoxIT2s=",
        version = "v1.0.1-0.20201006035406-b97b5ead31f7",
    )
    go_repository(
        name = "com_github_spf13_jwalterweatherman",
        importpath = "github.com/spf13/jwalterweatherman",
        sum = "h1:XHEdyB+EcvlqZamSM4ZOMGlc93t6AcsBEu9Gc1vn7yk=",
        version = "v1.0.0",
    )

    go_repository(
        name = "com_github_spf13_pflag",
        importpath = "github.com/spf13/pflag",
        sum = "h1:iy+VFUOCP1a+8yFto/drg2CJ5u0yRoB7fZw3DKv/JXA=",
        version = "v1.0.5",
    )
    go_repository(
        name = "com_github_spf13_viper",
        importpath = "github.com/spf13/viper",
        sum = "h1:xVKxvI7ouOI5I+U9s2eeiUfMaWBVoXA3AWskkrqK0VM=",
        version = "v1.7.0",
    )

    go_repository(
        name = "com_github_stackexchange_wmi",
        importpath = "github.com/StackExchange/wmi",
        sum = "h1:VIkavFPXSjcnS+O8yTq7NI32k0R5Aj+v39y29VYDOSA=",
        version = "v1.2.1",
    )
    go_repository(
        name = "com_github_status_im_keycard_go",
        importpath = "github.com/status-im/keycard-go",
        sum = "h1:Oo2KZNP70KE0+IUJSidPj/BFS/RXNHmKIJOdckzml2E=",
        version = "v0.0.0-20200402102358-957c09536969",
    )

    go_repository(
        name = "com_github_streadway_amqp",
        importpath = "github.com/streadway/amqp",
        sum = "h1:WhxRHzgeVGETMlmVfqhRn8RIeeNoPr2Czh33I4Zdccw=",
        version = "v0.0.0-20190827072141-edfb9018d271",
    )
    go_repository(
        name = "com_github_streadway_handy",
        importpath = "github.com/streadway/handy",
        sum = "h1:AhmOdSHeswKHBjhsLs/7+1voOxT+LLrSk/Nxvk35fug=",
        version = "v0.0.0-20190108123426-d5acb3125c2a",
    )

    go_repository(
        name = "com_github_stretchr_objx",
        importpath = "github.com/stretchr/objx",
        sum = "h1:1zr/of2m5FGMsad5YfcqgdqdWrIhu+EBEJRhR1U7z/c=",
        version = "v0.5.0",
    )
    go_repository(
        name = "com_github_stretchr_testify",
        importpath = "github.com/stretchr/testify",
        sum = "h1:w7B6lhMri9wdJUVmEZPGGhZzrYTPvgJArz7wNPgYKsk=",
        version = "v1.8.1",
    )

    go_repository(
        name = "com_github_subosito_gotenv",
        importpath = "github.com/subosito/gotenv",
        sum = "h1:Slr1R9HxAlEKefgq5jn9U+DnETlIUa6HfgEzj0g5d7s=",
        version = "v1.2.0",
    )
    http_archive(
        name = "com_github_supranational_blst",
        urls = [
            "https://github.com/supranational/blst/archive/61758ce4e1d18e6929658ac3a29fa39ad91cd294.tar.gz",
        ],
        strip_prefix = "blst-61758ce4e1d18e6929658ac3a29fa39ad91cd294",
        build_file = "//third_party:blst/blst.BUILD",
        sha256 = "acc022ddcf6181f8f402365d6382ea66c4352a10fe5490defd53b0db89739c42",
    )
    go_repository(
        name = "com_github_syndtr_goleveldb",
        importpath = "github.com/syndtr/goleveldb",
        sum = "h1:vfofYNRScrDdvS342BElfbETmL1Aiz3i2t0zfRj16Hs=",
        version = "v1.0.1-0.20220721030215-126854af5e6d",
    )
    go_repository(
        name = "com_github_tarm_serial",
        importpath = "github.com/tarm/serial",
        sum = "h1:UyzmZLoiDWMRywV4DUYb9Fbt8uiOSooupjTq10vpvnU=",
        version = "v0.0.0-20180830185346-98f6abe2eb07",
    )

    go_repository(
        name = "com_github_templexxx_cpufeat",
        importpath = "github.com/templexxx/cpufeat",
        sum = "h1:89CEmDvlq/F7SJEOqkIdNDGJXrQIhuIx9D2DBXjavSU=",
        version = "v0.0.0-20180724012125-cef66df7f161",
    )
    go_repository(
        name = "com_github_templexxx_xor",
        importpath = "github.com/templexxx/xor",
        sum = "h1:fj5tQ8acgNUr6O8LEplsxDhUIe2573iLkJc+PqnzZTI=",
        version = "v0.0.0-20191217153810-f85b25db303b",
    )
    go_repository(
        name = "com_github_tenntenn_modver",
        importpath = "github.com/tenntenn/modver",
        sum = "h1:2klLppGhDgzJrScMpkj9Ujy3rXPUspSjAcev9tSEBgA=",
        version = "v1.0.1",
    )
    go_repository(
        name = "com_github_tenntenn_text_transform",
        importpath = "github.com/tenntenn/text/transform",
        sum = "h1:f+jULpRQGxTSkNYKJ51yaw6ChIqO+Je8UqsTKN/cDag=",
        version = "v0.0.0-20200319021203-7eef512accb3",
    )

    go_repository(
        name = "com_github_thomaso_mirodin_intmath",
        importpath = "github.com/thomaso-mirodin/intmath",
        sum = "h1:cR8/SYRgyQCt5cNCMniB/ZScMkhI9nk8U5C7SbISXjo=",
        version = "v0.0.0-20160323211736-5dc6d854e46e",
    )

    go_repository(
        name = "com_github_tinylib_msgp",
        importpath = "github.com/tinylib/msgp",
        sum = "h1:DfdQrzQa7Yh2es9SuLkixqxuXS2SxsdYn0KbdrOGWD8=",
        version = "v1.0.2",
    )
    go_repository(
        name = "com_github_tjfoc_gmsm",
        importpath = "github.com/tjfoc/gmsm",
        sum = "h1:i7c6Za/IlgBvnGxYpfD7L3TGuaS+v6oGcgq+J9/ecEA=",
        version = "v1.3.0",
    )
    go_repository(
        name = "com_github_tklauser_go_sysconf",
        importpath = "github.com/tklauser/go-sysconf",
        sum = "h1:IJ1AZGZRWbY8T5Vfk04D9WOA5WSejdflXxP03OUqALw=",
        version = "v0.3.10",
    )
    go_repository(
        name = "com_github_tklauser_numcpus",
        importpath = "github.com/tklauser/numcpus",
        sum = "h1:ooe7gN0fg6myJ0EKoTAf5hebTZrH52px3New/D9iJ+A=",
        version = "v0.5.0",
    )

    go_repository(
        name = "com_github_tmc_grpc_websocket_proxy",
        importpath = "github.com/tmc/grpc-websocket-proxy",
        sum = "h1:LnC5Kc/wtumK+WB441p7ynQJzVuNRJiqddSIE3IlSEQ=",
        version = "v0.0.0-20190109142713-0ad062ec5ee5",
    )

    go_repository(
        name = "com_github_trailofbits_go_mutexasserts",
        importpath = "github.com/trailofbits/go-mutexasserts",
        sum = "h1:8LRP+2JK8piIUU16ZDgWDXwjJcuJNTtCzadjTZj8Jf0=",
        version = "v0.0.0-20200708152505-19999e7d3cef",
    )
    go_repository(
        name = "com_github_twitchtv_twirp",
        importpath = "github.com/twitchtv/twirp",
        sum = "h1:3fNSDoSPyq+fTrifIvGue9XM/tptzuhiGY83rxPVNUg=",
        version = "v7.1.0+incompatible",
    )
    go_repository(
        name = "com_github_tyler_smith_go_bip39",
        importpath = "github.com/tyler-smith/go-bip39",
        sum = "h1:5eUemwrMargf3BSLRRCalXT93Ns6pQJIjYQN2nyfOP8=",
        version = "v1.1.0",
    )

    go_repository(
        name = "com_github_uber_jaeger_client_go",
        importpath = "github.com/uber/jaeger-client-go",
        sum = "h1:IxcNZ7WRY1Y3G4poYlx24szfsn/3LvK9QHCq9oQw8+U=",
        version = "v2.25.0+incompatible",
    )

    go_repository(
        name = "com_github_urfave_cli",
        importpath = "github.com/urfave/cli",
        sum = "h1:gsqYFH8bb9ekPA12kRo0hfjngWQjkJPlN9R0N78BoUo=",
        version = "v1.22.2",
    )
    go_repository(
        name = "com_github_urfave_cli_v2",
        importpath = "github.com/urfave/cli/v2",
        sum = "h1:5SqCsI/2Qya2bCzK15ozrqo2sZxkh0FHynJZOTVoV6Q=",
        version = "v2.17.2-0.20221006022127-8f469abc00aa",
    )
    go_repository(
        name = "com_github_uudashr_gocognit",
        importpath = "github.com/uudashr/gocognit",
        sum = "h1:rrSex7oHr3/pPLQ0xoWq108XMU8s678FJcQ+aSfOHa4=",
        version = "v1.0.5",
    )

    go_repository(
        name = "com_github_valyala_bytebufferpool",
        importpath = "github.com/valyala/bytebufferpool",
        sum = "h1:GqA5TC/0021Y/b9FG4Oi9Mr3q7XYx6KllzawFIhcdPw=",
        version = "v1.0.0",
    )
    go_repository(
        name = "com_github_valyala_fasttemplate",
        importpath = "github.com/valyala/fasttemplate",
        sum = "h1:TVEnxayobAdVkhQfrfes2IzOB6o+z4roRkPF52WA1u4=",
        version = "v1.2.1",
    )

    go_repository(
        name = "com_github_viant_assertly",
        importpath = "github.com/viant/assertly",
        sum = "h1:5x1GzBaRteIwTr5RAGFVG14uNeRFxVNbXPWrK2qAgpc=",
        version = "v0.4.8",
    )
    go_repository(
        name = "com_github_viant_toolbox",
        importpath = "github.com/viant/toolbox",
        sum = "h1:6TteTDQ68CjgcCe8wH3D3ZhUQQOJXMTbj/D9rkk2a1k=",
        version = "v0.24.0",
    )

    go_repository(
        name = "com_github_victoriametrics_fastcache",
        importpath = "github.com/VictoriaMetrics/fastcache",
        sum = "h1:5hDJnLsKLpnUEToub7ETuRu8RCkb40woBZAUiKonXzY=",
        version = "v1.10.0",
    )
    go_repository(
        name = "com_github_vividcortex_gohistogram",
        importpath = "github.com/VividCortex/gohistogram",
        sum = "h1:6+hBz+qvs0JOrrNhhmR7lFxo5sINxBCGXrdtl/UvroE=",
        version = "v1.0.0",
    )

    go_repository(
        name = "com_github_wealdtech_go_bytesutil",
        importpath = "github.com/wealdtech/go-bytesutil",
        sum = "h1:ocEg3Ke2GkZ4vQw5lp46rmO+pfqCCTgq35gqOy8JKVc=",
        version = "v1.1.1",
    )

    go_repository(
        name = "com_github_wealdtech_go_eth2_types_v2",
        build_directives = [
            "gazelle:resolve go github.com/herumi/bls-eth-go-binary/bls @herumi_bls_eth_go_binary//:go_default_library",
        ],
        importpath = "github.com/wealdtech/go-eth2-types/v2",
        sum = "h1:tiA6T88M6XQIbrV5Zz53l1G5HtRERcxQfmET225V4Ls=",
        version = "v2.5.2",
    )
    go_repository(
        name = "com_github_wealdtech_go_eth2_util",
        importpath = "github.com/wealdtech/go-eth2-util",
        sum = "h1:2INPeOR35x5LdFFpSzyw954WzTD+DFyHe3yKlJnG5As=",
        version = "v1.6.3",
    )

    go_repository(
        name = "com_github_wealdtech_go_eth2_wallet_encryptor_keystorev4",
        importpath = "github.com/wealdtech/go-eth2-wallet-encryptor-keystorev4",
        sum = "h1:SxrDVSr+oXuT1x8kZt4uWqNCvv5xXEGV9zd7cuSrZS8=",
        version = "v1.1.3",
    )

    go_repository(
        name = "com_github_wealdtech_go_eth2_wallet_types_v2",
        importpath = "github.com/wealdtech/go-eth2-wallet-types/v2",
        sum = "h1:264/meVYWt1wFw6Mtn+xwkZkXjID42gNra4rycoiDXI=",
        version = "v2.8.2",
    )
    go_repository(
        name = "com_github_wercker_journalhook",
        importpath = "github.com/wercker/journalhook",
        sum = "h1:shC1HB1UogxN5Ech3Yqaaxj1X/P656PPCB4RbojIJqc=",
        version = "v0.0.0-20180428041537-5d0a5ae867b3",
    )

    go_repository(
        name = "com_github_whyrusleeping_timecache",
        importpath = "github.com/whyrusleeping/timecache",
        sum = "h1:lYbXeSvJi5zk5GLKVuid9TVjS9a0OmLIDKTfoZBL6Ow=",
        version = "v0.0.0-20160911033111-cfcb2f1abfee",
    )

    go_repository(
        name = "com_github_willf_bitset",
        importpath = "github.com/willf/bitset",
        sum = "h1:ekJIKh6+YbUIVt9DfNbkR5d6aFcFTLDRyJNAACURBg8=",
        version = "v1.1.3",
    )

    go_repository(
        name = "com_github_xdg_scram",
        importpath = "github.com/xdg/scram",
        sum = "h1:u40Z8hqBAAQyv+vATcGgV0YCnDjqSL7/q/JyPhhJSPk=",
        version = "v0.0.0-20180814205039-7eeb5667e42c",
    )
    go_repository(
        name = "com_github_xdg_stringprep",
        importpath = "github.com/xdg/stringprep",
        sum = "h1:d9X0esnoa3dFsV0FG35rAT0RIhYFlPq7MiP+DW89La0=",
        version = "v1.0.0",
    )
    go_repository(
        name = "com_github_xiang90_probing",
        importpath = "github.com/xiang90/probing",
        sum = "h1:eY9dn8+vbi4tKz5Qo6v2eYzo7kUS51QINcR5jNpbZS8=",
        version = "v0.0.0-20190116061207-43a291ad63a2",
    )

    go_repository(
        name = "com_github_xlab_treeprint",
        importpath = "github.com/xlab/treeprint",
        sum = "h1:YdYsPAZ2pC6Tow/nPZOPQ96O3hm/ToAkGsPLzedXERk=",
        version = "v0.0.0-20180616005107-d6fb6747feb6",
    )

    go_repository(
        name = "com_github_xrash_smetrics",
        importpath = "github.com/xrash/smetrics",
        sum = "h1:bAn7/zixMGCfxrRTfdpNzjtPYqr8smhKouy9mxVdGPU=",
        version = "v0.0.0-20201216005158-039620a65673",
    )

    go_repository(
        name = "com_github_xtaci_kcp_go",
        importpath = "github.com/xtaci/kcp-go",
        sum = "h1:TN1uey3Raw0sTz0Fg8GkfM0uH3YwzhnZWQ1bABv5xAg=",
        version = "v5.4.20+incompatible",
    )
    go_repository(
        name = "com_github_xtaci_lossyconn",
        importpath = "github.com/xtaci/lossyconn",
        sum = "h1:J0GxkO96kL4WF+AIT3M4mfUVinOCPgf2uUWYFUzN0sM=",
        version = "v0.0.0-20190602105132-8df528c0c9ae",
    )
    go_repository(
        name = "com_github_yuin_goldmark",
        importpath = "github.com/yuin/goldmark",
        sum = "h1:fVcFKWvrslecOb/tg+Cc05dkeYx540o0FuFt3nUVDoE=",
        version = "v1.4.13",
    )
    go_repository(
        name = "com_github_yusufpapurcu_wmi",
        importpath = "github.com/yusufpapurcu/wmi",
        sum = "h1:KBNDSne4vP5mbSWnJbO+51IMOXJB67QiYCSBrubbPRg=",
        version = "v1.2.2",
    )

    go_repository(
        name = "com_google_cloud_go",
        importpath = "cloud.google.com/go",
        sum = "h1:Dg9iHVQfrhq82rUNu9ZxUDrJLaxFUe/HlCVaLyRruq8=",
        version = "v0.65.0",
    )

    go_repository(
        name = "com_google_cloud_go_bigquery",
        importpath = "cloud.google.com/go/bigquery",
        sum = "h1:PQcPefKFdaIzjQFbiyOgAqyx8q5djaE7x9Sqe712DPA=",
        version = "v1.8.0",
    )
    go_repository(
        name = "com_google_cloud_go_bigtable",
        importpath = "cloud.google.com/go/bigtable",
        sum = "h1:F4cCmA4nuV84V5zYQ3MKY+M1Cw1avHDuf3S/LcZPA9c=",
        version = "v1.2.0",
    )
    go_repository(
        name = "com_google_cloud_go_datastore",
        importpath = "cloud.google.com/go/datastore",
        sum = "h1:/May9ojXjRkPBNVrq+oWLqmWCkr4OU5uRY29bu0mRyQ=",
        version = "v1.1.0",
    )

    go_repository(
        name = "com_google_cloud_go_firestore",
        importpath = "cloud.google.com/go/firestore",
        sum = "h1:9x7Bx0A9R5/M9jibeJeZWqjeVEIxYW9fZYqB9a70/bY=",
        version = "v1.1.0",
    )
    go_repository(
        name = "com_google_cloud_go_pubsub",
        importpath = "cloud.google.com/go/pubsub",
        sum = "h1:ukjixP1wl0LpnZ6LWtZJ0mX5tBmjp1f8Sqer8Z2OMUU=",
        version = "v1.3.1",
    )
    go_repository(
        name = "com_google_cloud_go_storage",
        importpath = "cloud.google.com/go/storage",
        sum = "h1:STgFzyU5/8miMl0//zKh2aQeTyeaUH3WN9bSUiJ09bA=",
        version = "v1.10.0",
    )
    go_repository(
        name = "com_lukechampine_blake3",
        importpath = "lukechampine.com/blake3",
        sum = "h1:GgRMhmdsuK8+ii6UZFDL8Nb+VyMwadAgcJyfYHxG6n0=",
        version = "v1.1.7",
    )

    go_repository(
        name = "com_shuralyov_dmitri_app_changes",
        importpath = "dmitri.shuralyov.com/app/changes",
        sum = "h1:hJiie5Bf3QucGRa4ymsAUOxyhYwGEz1xrsVk0P8erlw=",
        version = "v0.0.0-20180602232624-0a106ad413e3",
    )

    go_repository(
        name = "com_shuralyov_dmitri_gpu_mtl",
        importpath = "dmitri.shuralyov.com/gpu/mtl",
        sum = "h1:VpgP7xuJadIUuKccphEpTJnWhS2jkQyMt6Y7pJCD7fY=",
        version = "v0.0.0-20190408044501-666a987793e9",
    )
    go_repository(
        name = "com_shuralyov_dmitri_html_belt",
        importpath = "dmitri.shuralyov.com/html/belt",
        sum = "h1:SPOUaucgtVls75mg+X7CXigS71EnsfVUK/2CgVrwqgw=",
        version = "v0.0.0-20180602232347-f7d459c86be0",
    )
    go_repository(
        name = "com_shuralyov_dmitri_service_change",
        importpath = "dmitri.shuralyov.com/service/change",
        sum = "h1:GvWw74lx5noHocd+f6HBMXK6DuggBB1dhVkuGZbv7qM=",
        version = "v0.0.0-20181023043359-a85b471d5412",
    )
    go_repository(
        name = "com_shuralyov_dmitri_state",
        importpath = "dmitri.shuralyov.com/state",
        sum = "h1:ivON6cwHK1OH26MZyWDCnbTRZZf0IhNsENoNAKFS1g4=",
        version = "v0.0.0-20180228185332-28bcc343414c",
    )

    go_repository(
        name = "com_sourcegraph_sourcegraph_appdash",
        importpath = "sourcegraph.com/sourcegraph/appdash",
        sum = "h1:ucqkfpjg9WzSUubAO62csmucvxl4/JeW3F4I4909XkM=",
        version = "v0.0.0-20190731080439-ebfcffb1b5c0",
    )
    go_repository(
        name = "com_sourcegraph_sourcegraph_go_diff",
        importpath = "sourcegraph.com/sourcegraph/go-diff",
        sum = "h1:eTiIR0CoWjGzJcnQ3OkhIl/b9GJovq4lSAVRt0ZFEG8=",
        version = "v0.5.0",
    )
    go_repository(
        name = "com_sourcegraph_sqs_pbtypes",
        importpath = "sourcegraph.com/sqs/pbtypes",
        sum = "h1:JPJh2pk3+X4lXAkZIk2RuE/7/FoK9maXw+TNPJhVS/c=",
        version = "v0.0.0-20180604144634-d3ebe8f20ae4",
    )

    go_repository(
        name = "in_gopkg_alecthomas_kingpin_v2",
        importpath = "gopkg.in/alecthomas/kingpin.v2",
        sum = "h1:jMFz6MfLP0/4fUyZle81rXUoxOBFi19VUFKVDOQfozc=",
        version = "v2.2.6",
    )
    go_repository(
        name = "in_gopkg_bsm_ratelimit_v1",
        importpath = "gopkg.in/bsm/ratelimit.v1",
        sum = "h1:stTHdEoWg1pQ8riaP5ROrjS6zy6wewH/Q2iwnLCQUXY=",
        version = "v1.0.0-20160220154919-db14e161995a",
    )
    go_repository(
        name = "in_gopkg_cenkalti_backoff_v1",
        importpath = "gopkg.in/cenkalti/backoff.v1",
        sum = "h1:Arh75ttbsvlpVA7WtVpH4u9h6Zl46xuptxqLxPiSo4Y=",
        version = "v1.1.0",
    )

    go_repository(
        name = "in_gopkg_check_v1",
        importpath = "gopkg.in/check.v1",
        sum = "h1:Hei/4ADfdWqJk1ZMxUNpqntNwaWcugrBjAiHlqqRiVk=",
        version = "v1.0.0-20201130134442-10cb98267c6c",
    )
    go_repository(
        name = "in_gopkg_cheggaaa_pb_v1",
        importpath = "gopkg.in/cheggaaa/pb.v1",
        sum = "h1:Ev7yu1/f6+d+b3pi5vPdRPc6nNtP1umSfcWiEfRqv6I=",
        version = "v1.0.25",
    )
    go_repository(
        name = "in_gopkg_d4l3k_messagediff_v1",
        importpath = "gopkg.in/d4l3k/messagediff.v1",
        sum = "h1:70AthpjunwzUiarMHyED52mj9UwtAnE89l1Gmrt3EU0=",
        version = "v1.2.1",
    )
    go_repository(
        name = "in_gopkg_errgo_v2",
        importpath = "gopkg.in/errgo.v2",
        sum = "h1:0vLT13EuvQ0hNvakwLuFZ/jYrLp5F3kcWHXdRggjCE8=",
        version = "v2.1.0",
    )
    go_repository(
        name = "in_gopkg_fsnotify_v1",
        importpath = "gopkg.in/fsnotify.v1",
        sum = "h1:xOHLXZwVvI9hhs+cLKq5+I5onOuwQLhQwiu63xxlHs4=",
        version = "v1.4.7",
    )
    go_repository(
        name = "in_gopkg_gcfg_v1",
        importpath = "gopkg.in/gcfg.v1",
        sum = "h1:m8OOJ4ccYHnx2f4gQwpno8nAX5OGOh7RLaaz0pj3Ogs=",
        version = "v1.2.3",
    )

    go_repository(
        name = "in_gopkg_inf_v0",
        importpath = "gopkg.in/inf.v0",
        sum = "h1:73M5CoZyi3ZLMOyDlQh031Cx6N9NDJ2Vvfl76EDAgDc=",
        version = "v0.9.1",
    )

    go_repository(
        name = "in_gopkg_ini_v1",
        importpath = "gopkg.in/ini.v1",
        sum = "h1:AQvPpx3LzTDM0AjnIRlVFwFFGC+npRopjZxLJj6gdno=",
        version = "v1.51.0",
    )
    go_repository(
        name = "in_gopkg_jcmturner_aescts_v1",
        importpath = "gopkg.in/jcmturner/aescts.v1",
        sum = "h1:cVVZBK2b1zY26haWB4vbBiZrfFQnfbTVrE3xZq6hrEw=",
        version = "v1.0.1",
    )
    go_repository(
        name = "in_gopkg_jcmturner_dnsutils_v1",
        importpath = "gopkg.in/jcmturner/dnsutils.v1",
        sum = "h1:cIuC1OLRGZrld+16ZJvvZxVJeKPsvd5eUIvxfoN5hSM=",
        version = "v1.0.1",
    )
    go_repository(
        name = "in_gopkg_jcmturner_goidentity_v3",
        importpath = "gopkg.in/jcmturner/goidentity.v3",
        sum = "h1:1duIyWiTaYvVx3YX2CYtpJbUFd7/UuPYCfgXtQ3VTbI=",
        version = "v3.0.0",
    )
    go_repository(
        name = "in_gopkg_jcmturner_gokrb5_v7",
        importpath = "gopkg.in/jcmturner/gokrb5.v7",
        sum = "h1:a9tsXlIDD9SKxotJMK3niV7rPZAJeX2aD/0yg3qlIrg=",
        version = "v7.5.0",
    )
    go_repository(
        name = "in_gopkg_jcmturner_rpc_v1",
        importpath = "gopkg.in/jcmturner/rpc.v1",
        sum = "h1:QHIUxTX1ISuAv9dD2wJ9HWQVuWDX/Zc0PfeC2tjc4rU=",
        version = "v1.1.0",
    )

    go_repository(
        name = "in_gopkg_natefinch_npipe_v2",
        importpath = "gopkg.in/natefinch/npipe.v2",
        sum = "h1:+JknDZhAj8YMt7GC73Ei8pv4MzjDUNPHgQWJdtMAaDU=",
        version = "v2.0.0-20160621034901-c1b8fa8bdcce",
    )

    go_repository(
        name = "in_gopkg_redis_v4",
        importpath = "gopkg.in/redis.v4",
        sum = "h1:y3XbwQAiHwgNLUng56mgWYK39vsPqo8sT84XTEcxjr0=",
        version = "v4.2.4",
    )
    go_repository(
        name = "in_gopkg_resty_v1",
        importpath = "gopkg.in/resty.v1",
        sum = "h1:CuXP0Pjfw9rOuY6EP+UvtNvt5DSqHpIxILZKT/quCZI=",
        version = "v1.12.0",
    )

    go_repository(
        name = "in_gopkg_tomb_v1",
        importpath = "gopkg.in/tomb.v1",
        sum = "h1:uRGJdciOHaEIrze2W8Q3AKkepLTh2hOroT7a+7czfdQ=",
        version = "v1.0.0-20141024135613-dd632973f1e7",
    )

    go_repository(
        name = "in_gopkg_urfave_cli_v1",
        importpath = "gopkg.in/urfave/cli.v1",
        sum = "h1:NdAVW6RYxDif9DhDHaAortIu956m2c0v+09AZBPTbE0=",
        version = "v1.20.0",
    )
    go_repository(
        name = "in_gopkg_warnings_v0",
        importpath = "gopkg.in/warnings.v0",
        sum = "h1:wFXVbFY8DY5/xOe1ECiWdKCzZlxgshcYVNkBHstARME=",
        version = "v0.1.2",
    )

    go_repository(
        name = "in_gopkg_yaml_v2",
        importpath = "gopkg.in/yaml.v2",
        sum = "h1:D8xgwECY7CYvx+Y2n4sBz93Jn9JRvxdiyyo8CTfuKaY=",
        version = "v2.4.0",
    )

    go_repository(
        name = "in_gopkg_yaml_v3",
        importpath = "gopkg.in/yaml.v3",
        sum = "h1:fxVm/GzAzEWqLHuvctI91KS9hhNmmWOoWu0XTYJS7CA=",
        version = "v3.0.1",
    )
    go_repository(
        name = "io_etcd_go_bbolt",
        importpath = "go.etcd.io/bbolt",
        sum = "h1:XAzx9gjCb0Rxj7EoqcClPD1d5ZBxZJk0jbuoPHenBt0=",
        version = "v1.3.5",
    )
    go_repository(
        name = "io_etcd_go_etcd",
        importpath = "go.etcd.io/etcd",
        sum = "h1:VcrIfasaLFkyjk6KNlXQSzO+B0fZcnECiDrKJsfxka0=",
        version = "v0.0.0-20191023171146-3cf2f69b5738",
    )

    go_repository(
        name = "io_k8s_api",
        build_file_proto_mode = "disable_global",
        importpath = "k8s.io/api",
        sum = "h1:2AJaUQdgUZLoDZHrun21PW2Nx9+ll6cUzvn3IKhSIn0=",
        version = "v0.18.3",
    )
    go_repository(
        name = "io_k8s_apimachinery",
        build_file_proto_mode = "disable_global",
        importpath = "k8s.io/apimachinery",
        sum = "h1:pOGcbVAhxADgUYnjS08EFXs9QMl8qaH5U4fr5LGUrSk=",
        version = "v0.18.3",
    )
    go_repository(
        name = "io_k8s_client_go",
        build_extra_args = ["-exclude=vendor"],
        build_naming_convention = "go_default_library",
        importpath = "k8s.io/client-go",
        sum = "h1:QaJzz92tsN67oorwzmoB0a9r9ZVHuD5ryjbCKP0U22k=",
        version = "v0.18.3",
    )
    go_repository(
        name = "io_k8s_gengo",
        importpath = "k8s.io/gengo",
        sum = "h1:4s3/R4+OYYYUKptXPhZKjQ04WJ6EhQQVFdjOFvCazDk=",
        version = "v0.0.0-20190128074634-0689ccc1d7d6",
    )

    go_repository(
        name = "io_k8s_klog",
        importpath = "k8s.io/klog",
        sum = "h1:Pt+yjF5aB1xDSVbau4VsWe+dQNzA0qv1LlXdC2dF6Q8=",
        version = "v1.0.0",
    )
    go_repository(
        name = "io_k8s_klog_v2",
        importpath = "k8s.io/klog/v2",
        sum = "h1:lyJt0TWMPaGoODa8B8bUuxgHS3W/m/bNr2cca3brA/g=",
        version = "v2.80.0",
    )
    go_repository(
        name = "io_k8s_kube_openapi",
        importpath = "k8s.io/kube-openapi",
        sum = "h1:Oh3Mzx5pJ+yIumsAD0MOECPVeXsVot0UkiaCGVyfGQY=",
        version = "v0.0.0-20200410145947-61e04a5be9a6",
    )

    go_repository(
        name = "io_k8s_sigs_structured_merge_diff_v3",
        importpath = "sigs.k8s.io/structured-merge-diff/v3",
        sum = "h1:dOmIZBMfhcHS09XZkMyUgkq5trg3/jRyJYFZUiaOp8E=",
        version = "v3.0.0",
    )

    go_repository(
        name = "io_k8s_sigs_yaml",
        importpath = "sigs.k8s.io/yaml",
        sum = "h1:kr/MCeFWJWTwyaHoR9c8EjH9OumOmoF9YGiZd7lFm/Q=",
        version = "v1.2.0",
    )
    go_repository(
        name = "io_k8s_utils",
        importpath = "k8s.io/utils",
        sum = "h1:ZtTUW5+ZWaoqjR3zOpRa7oFJ5d4aA22l4me/xArfOIc=",
        version = "v0.0.0-20200520001619-278ece378a50",
    )
    go_repository(
        name = "io_opencensus_go",
        importpath = "go.opencensus.io",
        sum = "h1:y73uSU6J157QMP2kn2r30vwW1A2W2WFwSCGnAVxeaD0=",
        version = "v0.24.0",
    )
    go_repository(
        name = "io_opencensus_go_contrib_exporter_jaeger",
        importpath = "contrib.go.opencensus.io/exporter/jaeger",
        sum = "h1:yGBYzYMewVL0yO9qqJv3Z5+IRhPdU7e9o/2oKpX4YvI=",
        version = "v0.2.1",
    )
    go_repository(
        name = "io_opentelemetry_go_proto_otlp",
        importpath = "go.opentelemetry.io/proto/otlp",
        sum = "h1:rwOQPCuKAKmwGKq2aVNnYIibI6wnV7EvzgfTCzcdGg8=",
        version = "v0.7.0",
    )

    go_repository(
        name = "io_rsc_binaryregexp",
        importpath = "rsc.io/binaryregexp",
        sum = "h1:HfqmD5MEmC0zvwBuF187nq9mdnXjXsSivRiXN7SmRkE=",
        version = "v0.2.0",
    )
    go_repository(
        name = "io_rsc_pdf",
        importpath = "rsc.io/pdf",
        sum = "h1:k1MczvYDUvJBe93bYd7wrZLLUEcLZAuF824/I4e5Xr4=",
        version = "v0.1.1",
    )
    go_repository(
        name = "io_rsc_quote_v3",
        importpath = "rsc.io/quote/v3",
        sum = "h1:9JKUTTIUgS6kzR9mK1YuGKv6Nl+DijDNIc0ghT58FaY=",
        version = "v3.1.0",
    )
    go_repository(
        name = "io_rsc_sampler",
        importpath = "rsc.io/sampler",
        sum = "h1:7uVkIFmeBqHfdjD+gZwtXXI+RODJ2Wc4O7MPEh/QiW4=",
        version = "v1.3.0",
    )
    go_repository(
        name = "org_apache_git_thrift_git",
        importpath = "git.apache.org/thrift.git",
        sum = "h1:OR8VhtwhcAI3U48/rzBsVOuHi0zDPzYI1xASVcdSgR8=",
        version = "v0.0.0-20180902110319-2566ecd5d999",
    )

    go_repository(
        name = "org_collectd",
        importpath = "collectd.org",
        sum = "h1:iNBHGw1VvPJxH2B6RiFWFZ+vsjo1lCdRszBeOuwGi00=",
        version = "v0.3.0",
    )
    go_repository(
        name = "org_go4",
        importpath = "go4.org",
        sum = "h1:+hE86LblG4AyDgwMCLTE6FOlM9+qjHSYS+rKqxUVdsM=",
        version = "v0.0.0-20180809161055-417644f6feb5",
    )
    go_repository(
        name = "org_go4_grpc",
        importpath = "grpc.go4.org",
        sum = "h1:tmXTu+dfa+d9Evp8NpJdgOy6+rt8/x4yG7qPBrtNfLY=",
        version = "v0.0.0-20170609214715-11d0a25b4919",
    )

    go_repository(
        name = "org_golang_google_api",
        importpath = "google.golang.org/api",
        sum = "h1:k40adF3uR+6x/+hO5Dh4ZFUqFp67vxvbpafFiJxl10A=",
        version = "v0.34.0",
    )
    go_repository(
        name = "org_golang_google_appengine",
        importpath = "google.golang.org/appengine",
        sum = "h1:FZR1q0exgwxzPzp/aF+VccGrSfxfPpkBqjIIEq3ru6c=",
        version = "v1.6.7",
    )
    go_repository(
        name = "org_golang_google_genproto",
        importpath = "google.golang.org/genproto",
        sum = "h1:KMgpo2lWy1vfrYjtxPAzR0aNWeAR1UdQykt6sj/hpBY=",
        version = "v0.0.0-20210426193834-eac7f76ac494",
    )

    go_repository(
        name = "org_golang_google_grpc",
        build_file_proto_mode = "disable",
        importpath = "google.golang.org/grpc",
        sum = "h1:AGJ0Ih4mHjSeibYkFGh1dD9KJ/eOtZ93I6hoHhukQ5Q=",
        version = "v1.40.0",
    )
    go_repository(
        name = "org_golang_google_grpc_cmd_protoc_gen_go_grpc",
        importpath = "google.golang.org/grpc/cmd/protoc-gen-go-grpc",
        sum = "h1:lQ+dE99pFsb8osbJB3oRfE5eW4Hx6a/lZQr8Jh+eoT4=",
        version = "v1.0.0",
    )
    go_repository(
        name = "org_golang_google_protobuf",
        importpath = "google.golang.org/protobuf",
        sum = "h1:d0NfwRgPtno5B1Wa6L2DAG+KivqkdutMf1UhdNx175w=",
        version = "v1.28.1",
    )
    go_repository(
        name = "org_golang_x_build",
        importpath = "golang.org/x/build",
        sum = "h1:E2M5QgjZ/Jg+ObCQAudsXxuTsLj7Nl5RV/lZcQZmKSo=",
        version = "v0.0.0-20190111050920-041ab4dc3f9d",
    )

    go_repository(
        name = "org_golang_x_crypto",
        importpath = "golang.org/x/crypto",
        sum = "h1:a06MkbcxBrEFc0w0QIZWXrH/9cCX6KJyWbBOIwAn+7A=",
        version = "v0.3.0",
    )
    go_repository(
        name = "org_golang_x_exp",
        importpath = "golang.org/x/exp",
        sum = "h1:D/cFflL63o2KSLJIwjlcIt8PR064j/xsmdEJL/YvY/o=",
        version = "v0.0.0-20221205204356-47842c84f3db",
    )
    go_repository(
        name = "org_golang_x_image",
        importpath = "golang.org/x/image",
        sum = "h1:+qEpEAPhDZ1o0x3tHzZTQDArnOixOzGD9HUJfcg0mb4=",
        version = "v0.0.0-20190802002840-cff245a6509b",
    )

    go_repository(
        name = "org_golang_x_lint",
        importpath = "golang.org/x/lint",
        sum = "h1:2M3HP5CCK1Si9FQhwnzYhXdG6DXeebvUHFpre8QvbyI=",
        version = "v0.0.0-20201208152925-83fdc39ff7b5",
    )
    go_repository(
        name = "org_golang_x_mobile",
        importpath = "golang.org/x/mobile",
        sum = "h1:4+4C/Iv2U4fMZBiMCc98MG1In4gJY5YRhtpDNeDeHWs=",
        version = "v0.0.0-20190719004257-d2bd2a29d028",
    )

    go_repository(
        name = "org_golang_x_mod",
        importpath = "golang.org/x/mod",
        sum = "h1:LapD9S96VoQRhi/GrNTqeBJFrUjs5UHCAtTlgwA5oZA=",
        version = "v0.7.0",
    )

    go_repository(
        name = "org_golang_x_net",
        importpath = "golang.org/x/net",
        sum = "h1:VWL6FNY2bEEmsGVKabSlHu5Irp34xmMRoqb/9lF9lxk=",
        version = "v0.3.0",
    )
    go_repository(
        name = "org_golang_x_oauth2",
        importpath = "golang.org/x/oauth2",
        sum = "h1:clP8eMhB30EHdc0bd2Twtq6kgU7yl5ub2cQLSdrv1Dg=",
        version = "v0.0.0-20220223155221-ee480838109b",
    )
    go_repository(
        name = "org_golang_x_perf",
        importpath = "golang.org/x/perf",
        sum = "h1:xYq6+9AtI+xP3M4r0N1hCkHrInHDBohhquRgx9Kk6gI=",
        version = "v0.0.0-20180704124530-6e6d33e29852",
    )

    go_repository(
        name = "org_golang_x_sync",
        importpath = "golang.org/x/sync",
        sum = "h1:wsuoTGHzEhffawBOhz5CYhcrV4IdKZbEyZjBMuTp12o=",
        version = "v0.1.0",
    )
    go_repository(
        name = "org_golang_x_sys",
        importpath = "golang.org/x/sys",
<<<<<<< HEAD
        sum = "h1:OK7RB6t2WQX54srQQYSXMW8dF5C6/8+oA/s5QBmmto4=",
        version = "v0.0.0-20221013171732-95e765b1cc43",
=======
        sum = "h1:w8ZOecv6NaNa/zC8944JTU3vz4u6Lagfk4RPQxv92NQ=",
        version = "v0.3.0",
>>>>>>> 3d6d0a12
    )
    go_repository(
        name = "org_golang_x_term",
        importpath = "golang.org/x/term",
        sum = "h1:qoo4akIqOcDME5bhc/NgxUdovd6BSS2uMsVjB56q1xI=",
        version = "v0.3.0",
    )

    go_repository(
        name = "org_golang_x_text",
        importpath = "golang.org/x/text",
        sum = "h1:OLmvp0KP+FVG99Ct/qFiL/Fhk4zp4QQnZ7b2U+5piUM=",
        version = "v0.5.0",
    )
    go_repository(
        name = "org_golang_x_time",
        importpath = "golang.org/x/time",
        sum = "h1:O8mE0/t419eoIwhTFpKVkHiTs/Igowgfkj25AcZrtiE=",
        version = "v0.0.0-20210220033141-f8bda1e9f3ba",
    )
    go_repository(
        name = "org_golang_x_tools",
        importpath = "golang.org/x/tools",
        sum = "h1:SrNbZl6ECOS1qFzgTdQfWXZM9XBkiA6tkFrH9YSTPHM=",
        version = "v0.3.0",
    )

    go_repository(
        name = "org_golang_x_xerrors",
        importpath = "golang.org/x/xerrors",
        sum = "h1:5Pf6pFKu98ODmgnpvkJ3kFUOQGGLIzLIkbzUHp47618=",
        version = "v0.0.0-20220517211312-f3a8303e98df",
    )

    go_repository(
        name = "org_gonum_v1_gonum",
        importpath = "gonum.org/v1/gonum",
        sum = "h1:DJy6UzXbahnGUf1ujUNkh/NEtK14qMo2nvlBPs4U5yw=",
        version = "v0.6.0",
    )
    go_repository(
        name = "org_gonum_v1_netlib",
        importpath = "gonum.org/v1/netlib",
        sum = "h1:OE9mWmgKkjJyEmDAAtGMPjXu+YNeGvK9VTSHY6+Qihc=",
        version = "v0.0.0-20190313105609-8cb42192e0e0",
    )
    go_repository(
        name = "org_gonum_v1_plot",
        importpath = "gonum.org/v1/plot",
        sum = "h1:Qh4dB5D/WpoUUp3lSod7qgoyEHbDGPUWjIbnqdqqe1k=",
        version = "v0.0.0-20190515093506-e2840ee46a6b",
    )
    go_repository(
        name = "org_uber_go_atomic",
        importpath = "go.uber.org/atomic",
        sum = "h1:9qC72Qh0+3MqyJbAn8YU5xVq1frD8bn3JtD2oXtafVQ=",
        version = "v1.10.0",
    )

    go_repository(
        name = "org_uber_go_automaxprocs",
        build_directives = [
            # Do not use this library directly.
            # Rather, load maxprocs from github.com/prysmaticlabs/runtime/maxprocs.
            "gazelle:go_visibility @prysm//runtime/maxprocs:__pkg__",
        ],
        importpath = "go.uber.org/automaxprocs",
        sum = "h1:II28aZoGdaglS5vVNnspf28lnZpXScxtIozx1lAjdb0=",
        version = "v1.3.0",
    )
    go_repository(
        name = "org_uber_go_dig",
        importpath = "go.uber.org/dig",
        sum = "h1:vq3YWr8zRj1eFGC7Gvf907hE0eRjPTZ1d3xHadD6liE=",
        version = "v1.15.0",
    )
    go_repository(
        name = "org_uber_go_fx",
        importpath = "go.uber.org/fx",
        sum = "h1:bUNI6oShr+OVFQeU8cDNbnN7VFsu+SsjHzUF51V/GAU=",
        version = "v1.18.2",
    )

    go_repository(
        name = "org_uber_go_goleak",
        importpath = "go.uber.org/goleak",
        sum = "h1:gZAh5/EyT/HQwlpkCy6wTpqfH9H8Lz8zbm3dZh+OyzA=",
        version = "v1.1.12",
    )
    go_repository(
        name = "org_uber_go_multierr",
        importpath = "go.uber.org/multierr",
        sum = "h1:dg6GjLku4EH+249NNmoIciG9N/jURbDG+pFlTkhzIC8=",
        version = "v1.8.0",
    )
    go_repository(
        name = "org_uber_go_tools",
        importpath = "go.uber.org/tools",
        sum = "h1:0mgffUl7nfd+FpvXMVz4IDEaUSmT1ysygQC7qYo7sG4=",
        version = "v0.0.0-20190618225709-2cfd321de3ee",
    )
    go_repository(
        name = "org_uber_go_zap",
        importpath = "go.uber.org/zap",
        sum = "h1:FiJd5l1UOLj0wCgbSE0rwwXHzEdAZS6hiiSnxJN/D60=",
        version = "v1.24.0",
    )

    # Note: go_repository is already wrapped with maybe!
    maybe(
        git_repository,
        name = "vaticle_bazel_distribution",
        commit = "96424c85195a97dad81f69fdbbef2e1574bf8801",
        remote = "https://github.com/vaticle/bazel-distribution",
        shallow_since = "1569509514 +0300",
    )<|MERGE_RESOLUTION|>--- conflicted
+++ resolved
@@ -4215,13 +4215,8 @@
     go_repository(
         name = "org_golang_x_sys",
         importpath = "golang.org/x/sys",
-<<<<<<< HEAD
-        sum = "h1:OK7RB6t2WQX54srQQYSXMW8dF5C6/8+oA/s5QBmmto4=",
-        version = "v0.0.0-20221013171732-95e765b1cc43",
-=======
         sum = "h1:w8ZOecv6NaNa/zC8944JTU3vz4u6Lagfk4RPQxv92NQ=",
         version = "v0.3.0",
->>>>>>> 3d6d0a12
     )
     go_repository(
         name = "org_golang_x_term",
