--- conflicted
+++ resolved
@@ -24,7 +24,7 @@
 	// Altair Fork Epoch for mainnet config.
 	mainnetAltairForkEpoch = 74240 // Oct 27, 2021, 10:56:23am UTC
 	// Placeholder for the merge epoch until it is decided
-	mainnetMergeForkEpoch = math.MaxUint64
+	mainnetBellatrixForkEpoch = math.MaxUint64
 )
 
 var mainnetNetworkConfig = &NetworkConfig{
@@ -192,15 +192,6 @@
 	SafetyDecay: 10,
 
 	// Fork related values.
-<<<<<<< HEAD
-	GenesisForkVersion:  []byte{0, 0, 0, 0},
-	AltairForkVersion:   []byte{1, 0, 0, 0},
-	AltairForkEpoch:     mainnetAltairForkEpoch,
-	MergeForkVersion:    []byte{2, 0, 0, 0},
-	MergeForkEpoch:      mainnetMergeForkEpoch,
-	ShardingForkVersion: []byte{3, 0, 0, 0},
-	ShardingForkEpoch:   math.MaxUint64,
-=======
 	GenesisForkVersion:          []byte{0, 0, 0, 0},
 	AltairForkVersion:           []byte{1, 0, 0, 0},
 	AltairForkEpoch:             mainnetAltairForkEpoch,
@@ -209,11 +200,10 @@
 	ShardingForkVersion:         []byte{3, 0, 0, 0},
 	ShardingForkEpoch:           math.MaxUint64,
 	MinAnchorPowBlockDifficulty: 4294967296,
->>>>>>> ebedf481
 	ForkVersionSchedule: map[[4]byte]types.Epoch{
 		{0, 0, 0, 0}: genesisForkEpoch,
 		{1, 0, 0, 0}: mainnetAltairForkEpoch,
-		{2, 0, 0, 0}: mainnetMergeForkEpoch,
+		{2, 0, 0, 0}: mainnetBellatrixForkEpoch,
 		// Any further forks must be specified here by their epoch number.
 	},
 
