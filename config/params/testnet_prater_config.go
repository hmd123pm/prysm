package params

import (
<<<<<<< HEAD
	"math"

=======
	"github.com/ethereum/go-ethereum/common"
>>>>>>> ab5f488c
	eth1Params "github.com/ethereum/go-ethereum/params"
)

// UsePraterNetworkConfig uses the Prater specific
// network config.
func UsePraterNetworkConfig() {
	cfg := BeaconNetworkConfig().Copy()
	cfg.ContractDeploymentBlock = 4367322
	cfg.BootstrapNodes = []string{
		// Prysm's bootnode
		"enr:-Ku4QFmUkNp0g9bsLX2PfVeIyT-9WO-PZlrqZBNtEyofOOfLMScDjaTzGxIb1Ns9Wo5Pm_8nlq-SZwcQfTH2cgO-s88Bh2F0dG5ldHOIAAAAAAAAAACEZXRoMpDkvpOTAAAQIP__________gmlkgnY0gmlwhBLf22SJc2VjcDI1NmsxoQLV_jMOIxKbjHFKgrkFvwDvpexo6Nd58TK5k7ss4Vt0IoN1ZHCCG1g",
		// Lighthouse's bootnode by Afri
		"enr:-LK4QH1xnjotgXwg25IDPjrqRGFnH1ScgNHA3dv1Z8xHCp4uP3N3Jjl_aYv_WIxQRdwZvSukzbwspXZ7JjpldyeVDzMCh2F0dG5ldHOIAAAAAAAAAACEZXRoMpB53wQoAAAQIP__________gmlkgnY0gmlwhIe1te-Jc2VjcDI1NmsxoQOkcGXqbCJYbcClZ3z5f6NWhX_1YPFRYRRWQpJjwSHpVIN0Y3CCIyiDdWRwgiMo",
		// Lighthouse's bootnode by Sigp
		"enr:-LK4QLINdtobGquK7jukLDAKmsrH2ZuHM4k0TklY5jDTD4ZgfxR9weZmo5Jwu81hlKu3qPAvk24xHGBDjYs4o8f1gZ0Bh2F0dG5ldHOIAAAAAAAAAACEZXRoMpB53wQoAAAQIP__________gmlkgnY0gmlwhDRN_P6Jc2VjcDI1NmsxoQJuNujTgsJUHUgVZML3pzrtgNtYg7rQ4K1tkWERgl0DdoN0Y3CCIyiDdWRwgiMo",
		// Teku's bootnode By Afri
		"enr:-KG4QCIzJZTY_fs_2vqWEatJL9RrtnPwDCv-jRBuO5FQ2qBrfJubWOWazri6s9HsyZdu-fRUfEzkebhf1nvO42_FVzwDhGV0aDKQed8EKAAAECD__________4JpZIJ2NIJpcISHtbYziXNlY3AyNTZrMaED4m9AqVs6F32rSCGsjtYcsyfQE2K8nDiGmocUY_iq-TSDdGNwgiMog3VkcIIjKA",
	}
	OverrideBeaconNetworkConfig(cfg)
}

// UsePraterConfig sets the main beacon chain
// config for Prater.
func UsePraterConfig() {
	beaconConfig = PraterConfig()
}

// PraterConfig defines the config for the
// Prater testnet.
func PraterConfig() *BeaconChainConfig {
	cfg := MainnetConfig().Copy()
	cfg.MinGenesisTime = 1614588812
	cfg.GenesisDelay = 1919188
	cfg.ConfigName = ConfigNames[Prater]
	cfg.GenesisForkVersion = []byte{0x00, 0x00, 0x10, 0x20}
	cfg.SecondsPerETH1Block = 14
	cfg.DepositChainID = eth1Params.GoerliChainConfig.ChainID.Uint64()
	cfg.DepositNetworkID = eth1Params.GoerliChainConfig.ChainID.Uint64()
	cfg.AltairForkEpoch = 36660
	cfg.MergeForkEpoch = math.MaxUint64 // TODO_MERGE: Add Prater merge epoch when merge is tried in it.
	cfg.AltairForkVersion = []byte{0x1, 0x0, 0x10, 0x20}
	cfg.MergeForkVersion = []byte{0x2, 0x0, 0x10, 0x20}
<<<<<<< HEAD
	cfg.ShardingForkVersion = []byte{0x3, 0x0, 0x10, 0x20}
	cfg.TransitionTotalDifficulty = 4294967296
=======
	cfg.TerminalTotalDifficulty = common.Hex2Bytes("0xFFFFFFFFFFFFFFFFFFFFFFFFFFFFFFFFFFFFFFFFFFFFFFFFFFFFFFFFFFFFFC00")
>>>>>>> ab5f488c
	cfg.DepositContractAddress = "0xff50ed3d0ec03aC01D4C79aAd74928BFF48a7b2b"
	return cfg
}<|MERGE_RESOLUTION|>--- conflicted
+++ resolved
@@ -1,12 +1,9 @@
 package params
 
 import (
-<<<<<<< HEAD
 	"math"
 
-=======
 	"github.com/ethereum/go-ethereum/common"
->>>>>>> ab5f488c
 	eth1Params "github.com/ethereum/go-ethereum/params"
 )
 
@@ -49,12 +46,7 @@
 	cfg.MergeForkEpoch = math.MaxUint64 // TODO_MERGE: Add Prater merge epoch when merge is tried in it.
 	cfg.AltairForkVersion = []byte{0x1, 0x0, 0x10, 0x20}
 	cfg.MergeForkVersion = []byte{0x2, 0x0, 0x10, 0x20}
-<<<<<<< HEAD
-	cfg.ShardingForkVersion = []byte{0x3, 0x0, 0x10, 0x20}
-	cfg.TransitionTotalDifficulty = 4294967296
-=======
 	cfg.TerminalTotalDifficulty = common.Hex2Bytes("0xFFFFFFFFFFFFFFFFFFFFFFFFFFFFFFFFFFFFFFFFFFFFFFFFFFFFFFFFFFFFFC00")
->>>>>>> ab5f488c
 	cfg.DepositContractAddress = "0xff50ed3d0ec03aC01D4C79aAd74928BFF48a7b2b"
 	return cfg
 }