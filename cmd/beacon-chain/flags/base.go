// Package flags defines beacon-node specific runtime flags for
// setting important values such as ports, eth1 endpoints, and more.
package flags

import (
	"strings"

	fieldparams "github.com/prysmaticlabs/prysm/config/fieldparams"
	"github.com/prysmaticlabs/prysm/config/params"
	"github.com/urfave/cli/v2"
)

var (
<<<<<<< HEAD
	// MevBuilderFlag provides an HTTP access endpoint to a MEV builder network.
	MevBuilderFlag = &cli.StringFlag{
		Name:  "http-mev-builder",
		Usage: "A MEV builder relay string http endpoint",
=======
	// MevRelayEndpoint provides an HTTP access endpoint to a MEV builder network.
	MevRelayEndpoint = &cli.StringFlag{
		Name:  "http-mev-relay",
		Usage: "A MEV builder relay string http endpoint, this wil be used to interact MEV builder network using API defined in: https://ethereum.github.io/builder-specs/#/Builder",
>>>>>>> 2bc3ef29
		Value: "",
	}
	// HTTPWeb3ProviderFlag provides an HTTP access endpoint to an ETH 1.0 RPC.
	HTTPWeb3ProviderFlag = &cli.StringFlag{
		Name:  "http-web3provider",
		Usage: "A mainchain web3 provider string http endpoint. Can contain auth header as well in the format --http-web3provider=\"https://goerli.infura.io/v3/xxxx,Basic xxx\" for project secret (base64 encoded) and --http-web3provider=\"https://goerli.infura.io/v3/xxxx,Bearer xxx\" for jwt use",
		Value: "http://localhost:8545",
	}
	// ExecutionJWTSecretFlag provides a path to a file containing a hex-encoded string representing a 32 byte secret
	// used to authenticate with an execution node via HTTP. This is required if using an HTTP connection, otherwise all requests
	// to execution nodes for consensus-related calls will fail. This is not required if using an IPC connection.
	ExecutionJWTSecretFlag = &cli.StringFlag{
		Name: "jwt-secret",
		Usage: "REQUIRED if connecting to an execution node via HTTP. Provides a path to a file containing " +
			"a hex-encoded string representing a 32 byte secret used for authentication with an execution node via " +
			"HTTP. If this is not set, all requests to execution nodes via HTTP for consensus-related calls will " +
			"fail, which will prevent your validators from performing their duties. " +
			"This is not required if using an IPC connection.",
		Value: "",
	}
	// FallbackWeb3ProviderFlag provides a fallback endpoint to an ETH 1.0 RPC.
	FallbackWeb3ProviderFlag = &cli.StringSliceFlag{
		Name:  "fallback-web3provider",
		Usage: "A mainchain web3 provider string http endpoint. This is our fallback web3 provider, this flag may be used multiple times.",
	}
	// DepositContractFlag defines a flag for the deposit contract address.
	DepositContractFlag = &cli.StringFlag{
		Name:  "deposit-contract",
		Usage: "Deposit contract address. Beacon chain node will listen logs coming from the deposit contract to determine when validator is eligible to participate.",
		Value: params.BeaconConfig().DepositContractAddress,
	}
	// RPCHost defines the host on which the RPC server should listen.
	RPCHost = &cli.StringFlag{
		Name:  "rpc-host",
		Usage: "Host on which the RPC server should listen",
		Value: "127.0.0.1",
	}
	// RPCPort defines a beacon node RPC port to open.
	RPCPort = &cli.IntFlag{
		Name:  "rpc-port",
		Usage: "RPC port exposed by a beacon node",
		Value: 4000,
	}
	// MonitoringPortFlag defines the http port used to serve prometheus metrics.
	MonitoringPortFlag = &cli.IntFlag{
		Name:  "monitoring-port",
		Usage: "Port used to listening and respond metrics for prometheus.",
		Value: 8080,
	}
	// CertFlag defines a flag for the node's TLS certificate.
	CertFlag = &cli.StringFlag{
		Name:  "tls-cert",
		Usage: "Certificate for secure gRPC. Pass this and the tls-key flag in order to use gRPC securely.",
	}
	// KeyFlag defines a flag for the node's TLS key.
	KeyFlag = &cli.StringFlag{
		Name:  "tls-key",
		Usage: "Key for secure gRPC. Pass this and the tls-cert flag in order to use gRPC securely.",
	}
	// HTTPModules define the set of enabled HTTP APIs.
	HTTPModules = &cli.StringFlag{
		Name:  "http-modules",
		Usage: "Comma-separated list of API module names. Possible values: `" + PrysmAPIModule + `,` + EthAPIModule + "`.",
		Value: strings.Join([]string{PrysmAPIModule, EthAPIModule}, ","),
	}
	// DisableGRPCGateway for JSON-HTTP requests to the beacon node.
	DisableGRPCGateway = &cli.BoolFlag{
		Name:  "disable-grpc-gateway",
		Usage: "Disable the gRPC gateway for JSON-HTTP requests",
	}
	// GRPCGatewayHost specifies a gRPC gateway host for Prysm.
	GRPCGatewayHost = &cli.StringFlag{
		Name:  "grpc-gateway-host",
		Usage: "The host on which the gateway server runs on",
		Value: "127.0.0.1",
	}
	// GRPCGatewayPort specifies a gRPC gateway port for Prysm.
	GRPCGatewayPort = &cli.IntFlag{
		Name:  "grpc-gateway-port",
		Usage: "The port on which the gateway server runs on",
		Value: 3500,
	}
	// GPRCGatewayCorsDomain serves preflight requests when serving gRPC JSON gateway.
	GPRCGatewayCorsDomain = &cli.StringFlag{
		Name: "grpc-gateway-corsdomain",
		Usage: "Comma separated list of domains from which to accept cross origin requests " +
			"(browser enforced). This flag has no effect if not used with --grpc-gateway-port.",
		Value: "http://localhost:4200,http://localhost:7500,http://127.0.0.1:4200,http://127.0.0.1:7500,http://0.0.0.0:4200,http://0.0.0.0:7500,http://localhost:3000,http://0.0.0.0:3000,http://127.0.0.1:3000",
	}
	// MinSyncPeers specifies the required number of successful peer handshakes in order
	// to start syncing with external peers.
	MinSyncPeers = &cli.IntFlag{
		Name:  "min-sync-peers",
		Usage: "The required number of valid peers to connect with before syncing.",
		Value: 3,
	}
	// ContractDeploymentBlock is the block in which the eth1 deposit contract was deployed.
	ContractDeploymentBlock = &cli.IntFlag{
		Name:  "contract-deployment-block",
		Usage: "The eth1 block in which the deposit contract was deployed.",
		Value: 11184524,
	}
	// SetGCPercent is the percentage of current live allocations at which the garbage collector is to run.
	SetGCPercent = &cli.IntFlag{
		Name:  "gc-percent",
		Usage: "The percentage of freshly allocated data to live data on which the gc will be run again.",
		Value: 100,
	}
	// HeadSync starts the beacon node from the previously saved head state and syncs from there.
	HeadSync = &cli.BoolFlag{
		Name:  "head-sync",
		Usage: "Starts the beacon node with the previously saved head state instead of finalized state.",
	}
	// SafeSlotsToImportOptimistically specifies the number of slots that a
	// node should wait before being able to optimistically sync blocks
	// across the merge boundary
	SafeSlotsToImportOptimistically = &cli.IntFlag{
		Name:  "safe-slots-to-import-optimistically",
		Usage: "The number of slots to wait before optimistically syncing a block without enabled execution.",
		Value: 128,
	}
	// SlotsPerArchivedPoint specifies the number of slots between the archived points, to save beacon state in the cold
	// section of beaconDB.
	SlotsPerArchivedPoint = &cli.IntFlag{
		Name:  "slots-per-archive-point",
		Usage: "The slot durations of when an archived state gets saved in the beaconDB.",
		Value: 2048,
	}
	// DisableDiscv5 disables running discv5.
	DisableDiscv5 = &cli.BoolFlag{
		Name:  "disable-discv5",
		Usage: "Does not run the discoveryV5 dht.",
	}
	// BlockBatchLimit specifies the requested block batch size.
	BlockBatchLimit = &cli.IntFlag{
		Name:  "block-batch-limit",
		Usage: "The amount of blocks the local peer is bounded to request and respond to in a batch.",
		Value: 64,
	}
	// BlockBatchLimitBurstFactor specifies the factor by which block batch size may increase.
	BlockBatchLimitBurstFactor = &cli.IntFlag{
		Name:  "block-batch-limit-burst-factor",
		Usage: "The factor by which block batch limit may increase on burst.",
		Value: 10,
	}
	// DisableSync disables a node from syncing at start-up. Instead the node enters regular sync
	// immediately.
	DisableSync = &cli.BoolFlag{
		Name:  "disable-sync",
		Usage: "Starts the beacon node without entering initial sync and instead exits to regular sync immediately.",
	}
	// EnableDebugRPCEndpoints as /v1/beacon/state.
	EnableDebugRPCEndpoints = &cli.BoolFlag{
		Name:  "enable-debug-rpc-endpoints",
		Usage: "Enables the debug rpc service, containing utility endpoints such as /eth/v1alpha1/beacon/state.",
	}
	// SubscribeToAllSubnets defines a flag to specify whether to subscribe to all possible attestation/sync subnets or not.
	SubscribeToAllSubnets = &cli.BoolFlag{
		Name:  "subscribe-all-subnets",
		Usage: "Subscribe to all possible attestation and sync subnets.",
	}
	// HistoricalSlasherNode is a set of beacon node flags required for performing historical detection with a slasher.
	HistoricalSlasherNode = &cli.BoolFlag{
		Name:  "historical-slasher-node",
		Usage: "Enables required flags for serving historical data to a slasher client. Results in additional storage usage",
	}
	// ChainID defines a flag to set the chain id. If none is set, it derives this value from NetworkConfig
	ChainID = &cli.Uint64Flag{
		Name:  "chain-id",
		Usage: "Sets the chain id of the beacon chain",
	}
	// NetworkID defines a flag to set the network id. If none is set, it derives this value from NetworkConfig
	NetworkID = &cli.Uint64Flag{
		Name:  "network-id",
		Usage: "Sets the network id of the beacon chain.",
	}
	// Eth1HeaderReqLimit defines a flag to set the maximum number of headers that a deposit log query can fetch. If none is set, 1000 will be the limit.
	Eth1HeaderReqLimit = &cli.Uint64Flag{
		Name:  "eth1-header-req-limit",
		Usage: "Sets the maximum number of headers that a deposit log query can fetch.",
		Value: uint64(1000),
	}
	// WeakSubjectivityCheckpoint defines the weak subjectivity checkpoint the node must sync through to defend against long range attacks.
	WeakSubjectivityCheckpoint = &cli.StringFlag{
		Name: "weak-subjectivity-checkpoint",
		Usage: "Input in `block_root:epoch_number` format." +
			" This guarantees that syncing leads to the given Weak Subjectivity Checkpoint along the canonical chain. " +
			"If such a sync is not possible, the node will treat it as a critical and irrecoverable failure",
		Value: "",
	}
	// MinPeersPerSubnet defines a flag to set the minimum number of peers that a node will attempt to peer with for a subnet.
	MinPeersPerSubnet = &cli.Uint64Flag{
		Name:  "minimum-peers-per-subnet",
		Usage: "Sets the minimum number of peers that a node will attempt to peer with that are subscribed to a subnet.",
		Value: 6,
	}
	// SuggestedFeeRecipient specifies the fee recipient for the transaction fees.
	SuggestedFeeRecipient = &cli.StringFlag{
		Name:  "suggested-fee-recipient",
		Usage: "Post bellatrix, this address will receive the transaction fees produced by any blocks from this node. Default to junk whilst bellatrix is in development state. Validator client can override this value through the preparebeaconproposer api.",
		Value: fieldparams.EthBurnAddressHex,
	}
	// TerminalTotalDifficultyOverride specifies the total difficulty to manual overrides the `TERMINAL_TOTAL_DIFFICULTY` parameter.
	TerminalTotalDifficultyOverride = &cli.StringFlag{
		Name: "terminal-total-difficulty-override",
		Usage: "Sets the total difficulty to manual overrides the default TERMINAL_TOTAL_DIFFICULTY value. " +
			"WARNING: This flag should be used only if you have a clear understanding that community has decided to override the terminal difficulty. " +
			"Incorrect usage will result in your node experience consensus failure.",
	}
	// TerminalBlockHashOverride specifies the terminal block hash to manual overrides the `TERMINAL_BLOCK_HASH` parameter.
	TerminalBlockHashOverride = &cli.StringFlag{
		Name: "terminal-block-hash-override",
		Usage: "Sets the block hash to manual overrides the default TERMINAL_BLOCK_HASH value. " +
			"WARNING: This flag should be used only if you have a clear understanding that community has decided to override the terminal block hash. " +
			"Incorrect usage will result in your node experience consensus failure.",
	}
	// TerminalBlockHashActivationEpochOverride specifies the terminal block hash epoch to manual overrides the `TERMINAL_BLOCK_HASH_ACTIVATION_EPOCH` parameter.
	TerminalBlockHashActivationEpochOverride = &cli.Uint64Flag{
		Name: "terminal-block-hash-epoch-override",
		Usage: "Sets the block hash epoch to manual overrides the default TERMINAL_BLOCK_HASH_ACTIVATION_EPOCH value. " +
			"WARNING: This flag should be used only if you have a clear understanding that community has decided to override the terminal block hash activation epoch. " +
			"Incorrect usage will result in your node experience consensus failure.",
	}
)<|MERGE_RESOLUTION|>--- conflicted
+++ resolved
@@ -11,17 +11,10 @@
 )
 
 var (
-<<<<<<< HEAD
-	// MevBuilderFlag provides an HTTP access endpoint to a MEV builder network.
-	MevBuilderFlag = &cli.StringFlag{
-		Name:  "http-mev-builder",
-		Usage: "A MEV builder relay string http endpoint",
-=======
 	// MevRelayEndpoint provides an HTTP access endpoint to a MEV builder network.
 	MevRelayEndpoint = &cli.StringFlag{
 		Name:  "http-mev-relay",
 		Usage: "A MEV builder relay string http endpoint, this wil be used to interact MEV builder network using API defined in: https://ethereum.github.io/builder-specs/#/Builder",
->>>>>>> 2bc3ef29
 		Value: "",
 	}
 	// HTTPWeb3ProviderFlag provides an HTTP access endpoint to an ETH 1.0 RPC.
