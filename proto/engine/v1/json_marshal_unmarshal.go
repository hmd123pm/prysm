--- conflicted
+++ resolved
@@ -1126,7 +1126,6 @@
 	return r
 }
 
-<<<<<<< HEAD
 // UnmarshalJSON implements the json unmarshaler interface for BlobAndProof.
 func (b *BlobAndProof) UnmarshalJSON(enc []byte) error {
 	dec := BlobAndProofJson{}
@@ -1141,8 +1140,8 @@
 	proof := make([]byte, fieldparams.BLSPubkeyLength)
 	copy(proof, dec.KzgProof)
 	b.KzgProof = proof
-
-=======
+}
+
 type ExchangeCapabilitiesJSON struct {
 	SupportedMethods []string `json:"supported_methods"`
 }
@@ -1171,6 +1170,5 @@
 		supportedMethods[i] = sm
 	}
 	b.SupportedMethods = supportedMethods
->>>>>>> 6827bcb2
 	return nil
 }