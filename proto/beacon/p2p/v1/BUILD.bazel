--- conflicted
+++ resolved
@@ -47,11 +47,7 @@
         "BeaconStateAltair",
         "SigningData",
         "SyncCommittee",
-<<<<<<< HEAD
-        "SyncCommitteeSigningData",
-=======
         "SyncAggregatorSelectionData",
->>>>>>> 91bd477f
     ],
 )
 
