--- conflicted
+++ resolved
@@ -3,48 +3,19 @@
 go_library(
     name = "go_default_library",
     srcs = [
-<<<<<<< HEAD
-        "attestation.go",
-        "block.go",
-        "deposit.go",
-        "epoch_precompute.go",
-        "epoch_spec.go",
-        "fork_transition.go",
-        "reward.go",
-        "sync_committee.go",
-        "transition.go",
-        "validator.go",
-=======
         "deposit.go",
         "sync_committee.go",
->>>>>>> 0d818a57
     ],
     importpath = "github.com/prysmaticlabs/prysm/beacon-chain/core/altair",
     visibility = [
         "//beacon-chain:__subpackages__",
         "//shared/testutil:__pkg__",
-        "//spectest:__subpackages__",
-        "//validator:__subpackages__",
     ],
     deps = [
         "//beacon-chain/core/blocks:go_default_library",
-<<<<<<< HEAD
-        "//beacon-chain/core/epoch:go_default_library",
-        "//beacon-chain/core/epoch/precompute:go_default_library",
         "//beacon-chain/core/helpers:go_default_library",
-        "//beacon-chain/core/validators:go_default_library",
-        "//beacon-chain/p2p/types:go_default_library",
-=======
-        "//beacon-chain/core/helpers:go_default_library",
->>>>>>> 0d818a57
         "//beacon-chain/state:go_default_library",
-        "//beacon-chain/state/v2:go_default_library",
         "//proto/prysm/v1alpha1:go_default_library",
-<<<<<<< HEAD
-        "//proto/prysm/v1alpha1/block:go_default_library",
-        "//shared/attestationutil:go_default_library",
-=======
->>>>>>> 0d818a57
         "//shared/bls:go_default_library",
         "//shared/bytesutil:go_default_library",
         "//shared/hashutil:go_default_library",
@@ -52,52 +23,28 @@
         "//shared/params:go_default_library",
         "@com_github_pkg_errors//:go_default_library",
         "@com_github_prysmaticlabs_eth2_types//:go_default_library",
-        "@io_opencensus_go//trace:go_default_library",
     ],
 )
 
 go_test(
     name = "go_default_test",
     srcs = [
-        "attestation_test.go",
-        "block_test.go",
         "deposit_fuzz_test.go",
         "deposit_test.go",
-<<<<<<< HEAD
-        "epoch_precompute_test.go",
-        "epoch_spec_test.go",
-        "fork_transition_test.go",
-        "reward_test.go",
         "sync_committee_test.go",
-        "transition_test.go",
-        "validator_test.go",
-=======
-        "sync_committee_test.go",
->>>>>>> 0d818a57
     ],
-    embed = [":go_default_library"],
     deps = [
-        "//beacon-chain/core/epoch/precompute:go_default_library",
+        ":go_default_library",
         "//beacon-chain/core/helpers:go_default_library",
-        "//beacon-chain/p2p/types:go_default_library",
-        "//beacon-chain/state:go_default_library",
         "//beacon-chain/state/v2:go_default_library",
         "//proto/prysm/v1alpha1:go_default_library",
-        "//proto/prysm/v1alpha1/wrapper:go_default_library",
-        "//shared/attestationutil:go_default_library",
         "//shared/bls:go_default_library",
         "//shared/bytesutil:go_default_library",
         "//shared/params:go_default_library",
         "//shared/testutil:go_default_library",
-        "//shared/testutil/assert:go_default_library",
         "//shared/testutil/require:go_default_library",
         "//shared/trieutil:go_default_library",
         "@com_github_google_gofuzz//:go_default_library",
         "@com_github_prysmaticlabs_eth2_types//:go_default_library",
-<<<<<<< HEAD
-        "@com_github_prysmaticlabs_go_bitfield//:go_default_library",
-        "@org_golang_google_protobuf//proto:go_default_library",
-=======
->>>>>>> 0d818a57
     ],
 )