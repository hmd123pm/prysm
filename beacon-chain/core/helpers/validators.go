package helpers

import (
	"bytes"
	"context"

	"github.com/pkg/errors"
	"github.com/prometheus/client_golang/prometheus"
	"github.com/prometheus/client_golang/prometheus/promauto"
	"github.com/prysmaticlabs/prysm/v5/beacon-chain/cache"
	"github.com/prysmaticlabs/prysm/v5/beacon-chain/core/time"
	forkchoicetypes "github.com/prysmaticlabs/prysm/v5/beacon-chain/forkchoice/types"
	"github.com/prysmaticlabs/prysm/v5/beacon-chain/state"
	"github.com/prysmaticlabs/prysm/v5/config/params"
	"github.com/prysmaticlabs/prysm/v5/consensus-types/interfaces"
	"github.com/prysmaticlabs/prysm/v5/consensus-types/primitives"
	"github.com/prysmaticlabs/prysm/v5/crypto/hash"
	"github.com/prysmaticlabs/prysm/v5/encoding/bytesutil"
	ethpb "github.com/prysmaticlabs/prysm/v5/proto/prysm/v1alpha1"
	"github.com/prysmaticlabs/prysm/v5/time/slots"
	log "github.com/sirupsen/logrus"
	"go.opencensus.io/trace"
)

var (
	CommitteeCacheInProgressHit = promauto.NewCounter(prometheus.CounterOpts{
		Name: "committee_cache_in_progress_hit",
		Help: "The number of committee requests that are present in the cache.",
	})

	errProposerIndexMiss = errors.New("propoposer index not found in cache")
)

// IsActiveValidator returns the boolean value on whether the validator
// is active or not.
//
// Spec pseudocode definition:
//
//	def is_active_validator(validator: Validator, epoch: Epoch) -> bool:
//	  """
//	  Check if ``validator`` is active.
//	  """
//	  return validator.activation_epoch <= epoch < validator.exit_epoch
func IsActiveValidator(validator *ethpb.Validator, epoch primitives.Epoch) bool {
	return checkValidatorActiveStatus(validator.ActivationEpoch, validator.ExitEpoch, epoch)
}

// IsActiveValidatorUsingTrie checks if a read only validator is active.
func IsActiveValidatorUsingTrie(validator state.ReadOnlyValidator, epoch primitives.Epoch) bool {
	return checkValidatorActiveStatus(validator.ActivationEpoch(), validator.ExitEpoch(), epoch)
}

// IsActiveNonSlashedValidatorUsingTrie checks if a read only validator is active and not slashed
func IsActiveNonSlashedValidatorUsingTrie(validator state.ReadOnlyValidator, epoch primitives.Epoch) bool {
	active := checkValidatorActiveStatus(validator.ActivationEpoch(), validator.ExitEpoch(), epoch)
	return active && !validator.Slashed()
}

func checkValidatorActiveStatus(activationEpoch, exitEpoch, epoch primitives.Epoch) bool {
	return activationEpoch <= epoch && epoch < exitEpoch
}

// IsSlashableValidator returns the boolean value on whether the validator
// is slashable or not.
//
// Spec pseudocode definition:
//
//	def is_slashable_validator(validator: Validator, epoch: Epoch) -> bool:
//	"""
//	Check if ``validator`` is slashable.
//	"""
//	return (not validator.slashed) and (validator.activation_epoch <= epoch < validator.withdrawable_epoch)
func IsSlashableValidator(activationEpoch, withdrawableEpoch primitives.Epoch, slashed bool, epoch primitives.Epoch) bool {
	return checkValidatorSlashable(activationEpoch, withdrawableEpoch, slashed, epoch)
}

// IsSlashableValidatorUsingTrie checks if a read only validator is slashable.
func IsSlashableValidatorUsingTrie(val state.ReadOnlyValidator, epoch primitives.Epoch) bool {
	return checkValidatorSlashable(val.ActivationEpoch(), val.WithdrawableEpoch(), val.Slashed(), epoch)
}

func checkValidatorSlashable(activationEpoch, withdrawableEpoch primitives.Epoch, slashed bool, epoch primitives.Epoch) bool {
	active := activationEpoch <= epoch
	beforeWithdrawable := epoch < withdrawableEpoch
	return beforeWithdrawable && active && !slashed
}

// ActiveValidatorIndices filters out active validators based on validator status
// and returns their indices in a list.
//
// WARNING: This method allocates a new copy of the validator index set and is
// considered to be very memory expensive. Avoid using this unless you really
// need the active validator indices for some specific reason.
//
// Spec pseudocode definition:
//
//	def get_active_validator_indices(state: BeaconState, epoch: Epoch) -> Sequence[ValidatorIndex]:
//	  """
//	  Return the sequence of active validator indices at ``epoch``.
//	  """
//	  return [ValidatorIndex(i) for i, v in enumerate(state.validators) if is_active_validator(v, epoch)]
func ActiveValidatorIndices(ctx context.Context, s state.ReadOnlyBeaconState, epoch primitives.Epoch) ([]primitives.ValidatorIndex, error) {
	seed, err := Seed(s, epoch, params.BeaconConfig().DomainBeaconAttester)
	if err != nil {
		return nil, errors.Wrap(err, "could not get seed")
	}
	activeIndices, err := committeeCache.ActiveIndices(ctx, seed)
	if err != nil {
		return nil, errors.Wrap(err, "could not interface with committee cache")
	}
	if activeIndices != nil {
		return activeIndices, nil
	}

	if err := committeeCache.MarkInProgress(seed); err != nil {
		if errors.Is(err, cache.ErrAlreadyInProgress) {
			activeIndices, err := committeeCache.ActiveIndices(ctx, seed)
			if err != nil {
				return nil, err
			}
			if activeIndices == nil {
				return nil, errors.New("nil active indices")
			}
			CommitteeCacheInProgressHit.Inc()
			return activeIndices, nil
		}
		return nil, errors.Wrap(err, "could not mark committee cache as in progress")
	}
	defer func() {
		if err := committeeCache.MarkNotInProgress(seed); err != nil {
			log.WithError(err).Error("Could not mark cache not in progress")
		}
	}()

	var indices []primitives.ValidatorIndex
	if err := s.ReadFromEveryValidator(func(idx int, val state.ReadOnlyValidator) error {
		if IsActiveValidatorUsingTrie(val, epoch) {
			indices = append(indices, primitives.ValidatorIndex(idx))
		}
		return nil
	}); err != nil {
		return nil, err
	}

	if len(indices) == 0 {
		return nil, errors.New("no active validator indices")
	}

	if err := UpdateCommitteeCache(ctx, s, epoch); err != nil {
		return nil, errors.Wrap(err, "could not update committee cache")
	}

	return indices, nil
}

// ActiveValidatorCount returns the number of active validators in the state
// at the given epoch.
func ActiveValidatorCount(ctx context.Context, s state.ReadOnlyBeaconState, epoch primitives.Epoch) (uint64, error) {
	seed, err := Seed(s, epoch, params.BeaconConfig().DomainBeaconAttester)
	if err != nil {
		return 0, errors.Wrap(err, "could not get seed")
	}
	activeCount, err := committeeCache.ActiveIndicesCount(ctx, seed)
	if err != nil {
		return 0, errors.Wrap(err, "could not interface with committee cache")
	}
	if activeCount != 0 && s.Slot() != 0 {
		return uint64(activeCount), nil
	}

	if err := committeeCache.MarkInProgress(seed); err != nil {
		if errors.Is(err, cache.ErrAlreadyInProgress) {
			activeCount, err := committeeCache.ActiveIndicesCount(ctx, seed)
			if err != nil {
				return 0, err
			}
			CommitteeCacheInProgressHit.Inc()
			return uint64(activeCount), nil
		}
		return 0, errors.Wrap(err, "could not mark committee cache as in progress")
	}
	defer func() {
		if err := committeeCache.MarkNotInProgress(seed); err != nil {
			log.WithError(err).Error("Could not mark cache not in progress")
		}
	}()

	count := uint64(0)
	if err := s.ReadFromEveryValidator(func(idx int, val state.ReadOnlyValidator) error {
		if IsActiveValidatorUsingTrie(val, epoch) {
			count++
		}
		return nil
	}); err != nil {
		return 0, err
	}

	if err := UpdateCommitteeCache(ctx, s, epoch); err != nil {
		return 0, errors.Wrap(err, "could not update committee cache")
	}

	return count, nil
}

// ActivationExitEpoch takes in epoch number and returns when
// the validator is eligible for activation and exit.
//
// Spec pseudocode definition:
//
//	def compute_activation_exit_epoch(epoch: Epoch) -> Epoch:
//	  """
//	  Return the epoch during which validator activations and exits initiated in ``epoch`` take effect.
//	  """
//	  return Epoch(epoch + 1 + MAX_SEED_LOOKAHEAD)
func ActivationExitEpoch(epoch primitives.Epoch) primitives.Epoch {
	return epoch + 1 + params.BeaconConfig().MaxSeedLookahead
}

// calculateChurnLimit based on the formula in the spec.
//
//	def get_validator_churn_limit(state: BeaconState) -> uint64:
//	 """
//	 Return the validator churn limit for the current epoch.
//	 """
//	 active_validator_indices = get_active_validator_indices(state, get_current_epoch(state))
//	 return max(MIN_PER_EPOCH_CHURN_LIMIT, uint64(len(active_validator_indices)) // CHURN_LIMIT_QUOTIENT)
func calculateChurnLimit(activeValidatorCount uint64) uint64 {
	churnLimit := activeValidatorCount / params.BeaconConfig().ChurnLimitQuotient
	if churnLimit < params.BeaconConfig().MinPerEpochChurnLimit {
		return params.BeaconConfig().MinPerEpochChurnLimit
	}
	return churnLimit
}

// ValidatorActivationChurnLimit returns the maximum number of validators that can be activated in a slot.
func ValidatorActivationChurnLimit(activeValidatorCount uint64) uint64 {
	return calculateChurnLimit(activeValidatorCount)
}

// ValidatorExitChurnLimit returns the maximum number of validators that can be exited in a slot.
func ValidatorExitChurnLimit(activeValidatorCount uint64) uint64 {
	return calculateChurnLimit(activeValidatorCount)
}

// ValidatorActivationChurnLimitDeneb returns the maximum number of validators that can be activated in a slot post Deneb.
func ValidatorActivationChurnLimitDeneb(activeValidatorCount uint64) uint64 {
	limit := calculateChurnLimit(activeValidatorCount)
	// New in Deneb.
	if limit > params.BeaconConfig().MaxPerEpochActivationChurnLimit {
		return params.BeaconConfig().MaxPerEpochActivationChurnLimit
	}
	return limit
}

// BeaconProposerIndex returns proposer index of a current slot.
//
// Spec pseudocode definition:
//
//	def get_beacon_proposer_index(state: BeaconState) -> ValidatorIndex:
//	  """
//	  Return the beacon proposer index at the current slot.
//	  """
//	  epoch = get_current_epoch(state)
//	  seed = hash(get_seed(state, epoch, DOMAIN_BEACON_PROPOSER) + uint_to_bytes(state.slot))
//	  indices = get_active_validator_indices(state, epoch)
//	  return compute_proposer_index(state, indices, seed)
func BeaconProposerIndex(ctx context.Context, state state.ReadOnlyBeaconState) (primitives.ValidatorIndex, error) {
	return BeaconProposerIndexAtSlot(ctx, state, state.Slot())
}

// cachedProposerIndexAtSlot returns the proposer index at the given slot from
// the cache at the given root key.
func cachedProposerIndexAtSlot(slot primitives.Slot, root [32]byte) (primitives.ValidatorIndex, error) {
	proposerIndices, has := proposerIndicesCache.ProposerIndices(slots.ToEpoch(slot), root)
	if !has {
		return 0, errProposerIndexMiss
	}
	if len(proposerIndices) != int(params.BeaconConfig().SlotsPerEpoch) {
		return 0, errProposerIndexMiss
	}
	return proposerIndices[slot%params.BeaconConfig().SlotsPerEpoch], nil
}

// ProposerIndexAtSlotFromCheckpoint returns the proposer index at the given
// slot from the cache at the given checkpoint
func ProposerIndexAtSlotFromCheckpoint(c *forkchoicetypes.Checkpoint, slot primitives.Slot) (primitives.ValidatorIndex, error) {
	proposerIndices, has := proposerIndicesCache.IndicesFromCheckpoint(*c)
	if !has {
		return 0, errProposerIndexMiss
	}
	if len(proposerIndices) != int(params.BeaconConfig().SlotsPerEpoch) {
		return 0, errProposerIndexMiss
	}
	return proposerIndices[slot%params.BeaconConfig().SlotsPerEpoch], nil
}

// BeaconProposerIndexAtSlot returns proposer index at the given slot from the
// point of view of the given state as head state
func BeaconProposerIndexAtSlot(ctx context.Context, state state.ReadOnlyBeaconState, slot primitives.Slot) (primitives.ValidatorIndex, error) {
	e := slots.ToEpoch(slot)
	// The cache uses the state root of the previous epoch - minimum_seed_lookahead last slot as key. (e.g. Starting epoch 1, slot 32, the key would be block root at slot 31)
	// For simplicity, the node will skip caching of genesis epoch.
	if e > params.BeaconConfig().GenesisEpoch+params.BeaconConfig().MinSeedLookahead {
		s, err := slots.EpochEnd(e - 1)
		if err != nil {
			return 0, err
		}
		r, err := StateRootAtSlot(state, s)
		if err != nil {
			return 0, err
		}
		if r != nil && !bytes.Equal(r, params.BeaconConfig().ZeroHash[:]) {
			pid, err := cachedProposerIndexAtSlot(slot, [32]byte(r))
			if err == nil {
				return pid, nil
			}
			if err := UpdateProposerIndicesInCache(ctx, state, e); err != nil {
				return 0, errors.Wrap(err, "could not update proposer index cache")
			}
			pid, err = cachedProposerIndexAtSlot(slot, [32]byte(r))
			if err == nil {
				return pid, nil
			}
		}
	}

	seed, err := Seed(state, e, params.BeaconConfig().DomainBeaconProposer)
	if err != nil {
		return 0, errors.Wrap(err, "could not generate seed")
	}

	seedWithSlot := append(seed[:], bytesutil.Bytes8(uint64(slot))...)
	seedWithSlotHash := hash.Hash(seedWithSlot)

	indices, err := ActiveValidatorIndices(ctx, state, e)
	if err != nil {
		return 0, errors.Wrap(err, "could not get active indices")
	}

	return ComputeProposerIndex(state, indices, seedWithSlotHash)
}

// ComputeProposerIndex returns the index sampled by effective balance, which is used to calculate proposer.
//
// nolint:dupword
// Spec pseudocode definition:
//
//	def compute_proposer_index(state: BeaconState, indices: Sequence[ValidatorIndex], seed: Bytes32) -> ValidatorIndex:
//	  """
//	  Return from ``indices`` a random index sampled by effective balance.
//	  """
//	  assert len(indices) > 0
//	  MAX_RANDOM_BYTE = 2**8 - 1
//	  i = uint64(0)
//	  total = uint64(len(indices))
//	  while True:
//	      candidate_index = indices[compute_shuffled_index(i % total, total, seed)]
//	      random_byte = hash(seed + uint_to_bytes(uint64(i // 32)))[i % 32]
//	      effective_balance = state.validators[candidate_index].effective_balance
//	      if effective_balance * MAX_RANDOM_BYTE >= MAX_EFFECTIVE_BALANCE * random_byte:
//	          return candidate_index
//	      i += 1
func ComputeProposerIndex(bState state.ReadOnlyValidators, activeIndices []primitives.ValidatorIndex, seed [32]byte) (primitives.ValidatorIndex, error) {
	length := uint64(len(activeIndices))
	if length == 0 {
		return 0, errors.New("empty active indices list")
	}
	maxRandomByte := uint64(1<<8 - 1)
	hashFunc := hash.CustomSHA256Hasher()

	for i := uint64(0); ; i++ {
		candidateIndex, err := ComputeShuffledIndex(primitives.ValidatorIndex(i%length), length, seed, true /* shuffle */)
		if err != nil {
			return 0, err
		}
		candidateIndex = activeIndices[candidateIndex]
		if uint64(candidateIndex) >= uint64(bState.NumValidators()) {
			return 0, errors.New("active index out of range")
		}
		b := append(seed[:], bytesutil.Bytes8(i/32)...)
		randomByte := hashFunc(b)[i%32]
		v, err := bState.ValidatorAtIndexReadOnly(candidateIndex)
		if err != nil {
			return 0, err
		}
		effectiveBal := v.EffectiveBalance()

		if effectiveBal*maxRandomByte >= params.BeaconConfig().MaxEffectiveBalance*uint64(randomByte) {
			return candidateIndex, nil
		}
	}
}

// IsEligibleForActivationQueue checks if the validator is eligible to
// be placed into the activation queue.
//
// Spec definition:
//
//	def is_eligible_for_activation_queue(validator: Validator) -> bool:
//	    """
//	    Check if ``validator`` is eligible to be placed into the activation queue.
//	    """
//	    return (
//	        validator.activation_eligibility_epoch == FAR_FUTURE_EPOCH
//	        and validator.effective_balance >= MIN_ACTIVATION_BALANCE  # [Modified in Electra:EIP7251]
//	    )
func IsEligibleForActivationQueue(validator *ethpb.Validator, currentEpoch primitives.Epoch) bool {
	if currentEpoch >= params.BeaconConfig().ElectraForkEpoch {
		return isEligibleForActivationQueueElectra(validator.ActivationEligibilityEpoch, validator.EffectiveBalance)
	}
	return isEligibleForActivationQueue(validator.ActivationEligibilityEpoch, validator.EffectiveBalance)
}

// isEligibleForActivationQueue carries out the logic for IsEligibleForActivationQueue
// Spec pseudocode definition:
//
//	def is_eligible_for_activation_queue(validator: Validator) -> bool:
//	  """
//	  Check if ``validator`` is eligible to be placed into the activation queue.
//	  """
//	  return (
//	      validator.activation_eligibility_epoch == FAR_FUTURE_EPOCH
//	      and validator.effective_balance == MAX_EFFECTIVE_BALANCE
//	  )
func isEligibleForActivationQueue(activationEligibilityEpoch primitives.Epoch, effectiveBalance uint64) bool {
	return activationEligibilityEpoch == params.BeaconConfig().FarFutureEpoch &&
		effectiveBalance == params.BeaconConfig().MaxEffectiveBalance
}

// IsEligibleForActivationQueue checks if the validator is eligible to
// be placed into the activation queue.
//
// Spec definition:
//
//	def is_eligible_for_activation_queue(validator: Validator) -> bool:
//	    """
//	    Check if ``validator`` is eligible to be placed into the activation queue.
//	    """
//	    return (
//	        validator.activation_eligibility_epoch == FAR_FUTURE_EPOCH
//	        and validator.effective_balance >= MIN_ACTIVATION_BALANCE  # [Modified in Electra:EIP7251]
//	    )
func isEligibleForActivationQueueElectra(activationEligibilityEpoch primitives.Epoch, effectiveBalance uint64) bool {
	return activationEligibilityEpoch == params.BeaconConfig().FarFutureEpoch &&
		effectiveBalance >= params.BeaconConfig().MinActivationBalance
}

// IsEligibleForActivation checks if the validator is eligible for activation.
//
// Spec pseudocode definition:
//
//	def is_eligible_for_activation(state: BeaconState, validator: Validator) -> bool:
//	  """
//	  Check if ``validator`` is eligible for activation.
//	  """
//	  return (
//	      # Placement in queue is finalized
//	      validator.activation_eligibility_epoch <= state.finalized_checkpoint.epoch
//	      # Has not yet been activated
//	      and validator.activation_epoch == FAR_FUTURE_EPOCH
//	  )
func IsEligibleForActivation(state state.ReadOnlyCheckpoint, validator *ethpb.Validator) bool {
	finalizedEpoch := state.FinalizedCheckpointEpoch()
	return isEligibleForActivation(validator.ActivationEligibilityEpoch, validator.ActivationEpoch, finalizedEpoch)
}

// IsEligibleForActivationUsingTrie checks if the validator is eligible for activation.
func IsEligibleForActivationUsingTrie(state state.ReadOnlyCheckpoint, validator state.ReadOnlyValidator) bool {
	cpt := state.FinalizedCheckpoint()
	if cpt == nil {
		return false
	}
	return isEligibleForActivation(validator.ActivationEligibilityEpoch(), validator.ActivationEpoch(), cpt.Epoch)
}

// isEligibleForActivation carries out the logic for IsEligibleForActivation*
func isEligibleForActivation(activationEligibilityEpoch, activationEpoch, finalizedEpoch primitives.Epoch) bool {
	return activationEligibilityEpoch <= finalizedEpoch &&
		activationEpoch == params.BeaconConfig().FarFutureEpoch
}

// LastActivatedValidatorIndex provides the last activated validator given a state
func LastActivatedValidatorIndex(ctx context.Context, st state.ReadOnlyBeaconState) (primitives.ValidatorIndex, error) {
	_, span := trace.StartSpan(ctx, "helpers.LastActivatedValidatorIndex")
	defer span.End()
	var lastActivatedvalidatorIndex primitives.ValidatorIndex
	// linear search because status are not sorted
	for j := st.NumValidators() - 1; j >= 0; j-- {
		val, err := st.ValidatorAtIndexReadOnly(primitives.ValidatorIndex(j))
		if err != nil {
			return 0, err
		}
		if IsActiveValidatorUsingTrie(val, time.CurrentEpoch(st)) {
			lastActivatedvalidatorIndex = primitives.ValidatorIndex(j)
			break
		}
	}
	return lastActivatedvalidatorIndex, nil
}

// hasETH1WithdrawalCredential returns whether the validator has an ETH1
// Withdrawal prefix. It assumes that the caller has a lock on the state
func HasETH1WithdrawalCredential(val *ethpb.Validator) bool {
	if val == nil {
		return false
	}
	return isETH1WithdrawalCredential(val.WithdrawalCredentials)
}

func isETH1WithdrawalCredential(creds []byte) bool {
	return bytes.HasPrefix(creds, []byte{params.BeaconConfig().ETH1AddressWithdrawalPrefixByte})
}

// HasCompoundingWithdrawalCredential checks if the validator has a compounding withdrawal credential.
// New in Electra EIP-7251: https://eips.ethereum.org/EIPS/eip-7251
//
// Spec definition:
//
//	def has_compounding_withdrawal_credential(validator: Validator) -> bool:
//	    """
//	    Check if ``validator`` has an 0x02 prefixed "compounding" withdrawal credential.
//	    """
//	    return is_compounding_withdrawal_credential(validator.withdrawal_credentials)
func HasCompoundingWithdrawalCredential(v interfaces.WithWithdrawalCredentials) bool {
	if v == nil {
		return false
	}
<<<<<<< HEAD
	return IsCompoundingWithdrawalCredential(v.WithdrawalCredentials)
=======
	return isCompoundingWithdrawalCredential(v.GetWithdrawalCredentials())
>>>>>>> 2fa36947
}

// IsCompoundingWithdrawalCredential checks if the credentials are a compounding withdrawal credential.
//
// Spec definition:
//
//	def is_compounding_withdrawal_credential(withdrawal_credentials: Bytes32) -> bool:
//	    return withdrawal_credentials[:1] == COMPOUNDING_WITHDRAWAL_PREFIX
func IsCompoundingWithdrawalCredential(creds []byte) bool {
	return bytes.HasPrefix(creds, []byte{params.BeaconConfig().CompoundingWithdrawalPrefixByte})
}

// HasExecutionWithdrawalCredentials checks if the validator has an execution withdrawal credential or compounding credential.
// New in Electra EIP-7251: https://eips.ethereum.org/EIPS/eip-7251
//
// Spec definition:
//
//	def has_execution_withdrawal_credential(validator: Validator) -> bool:
//	    """
//	    Check if ``validator`` has a 0x01 or 0x02 prefixed withdrawal credential.
//	    """
//	    return has_compounding_withdrawal_credential(validator) or has_eth1_withdrawal_credential(validator)
func HasExecutionWithdrawalCredentials(v *ethpb.Validator) bool {
	if v == nil {
		return false
	}
	return HasCompoundingWithdrawalCredential(v) || HasETH1WithdrawalCredential(v)
}

// IsSameWithdrawalCredentials returns true if both validators have the same withdrawal credentials.
//
//	return a.withdrawal_credentials[12:] == b.withdrawal_credentials[12:]
func IsSameWithdrawalCredentials(a, b *ethpb.Validator) bool {
	if a == nil || b == nil {
		return false
	}
	if len(a.WithdrawalCredentials) <= 12 || len(b.WithdrawalCredentials) <= 12 {
		return false
	}
	return bytes.Equal(a.WithdrawalCredentials[12:], b.WithdrawalCredentials[12:])
}

// IsFullyWithdrawableValidator returns whether the validator is able to perform a full
// withdrawal. This function assumes that the caller holds a lock on the state.
//
// Spec definition:
//
//	def is_fully_withdrawable_validator(validator: Validator, balance: Gwei, epoch: Epoch) -> bool:
//	    """
//	    Check if ``validator`` is fully withdrawable.
//	    """
//	    return (
//	        has_execution_withdrawal_credential(validator)  # [Modified in Electra:EIP7251]
//	        and validator.withdrawable_epoch <= epoch
//	        and balance > 0
//	    )
func IsFullyWithdrawableValidator(val *ethpb.Validator, balance uint64, epoch primitives.Epoch) bool {
	if val == nil || balance <= 0 {
		return false
	}

	// Electra / EIP-7251 logic
	if epoch >= params.BeaconConfig().ElectraForkEpoch {
		return HasExecutionWithdrawalCredentials(val) && val.WithdrawableEpoch <= epoch
	}

	return HasETH1WithdrawalCredential(val) && val.WithdrawableEpoch <= epoch
}

// IsPartiallyWithdrawableValidator returns whether the validator is able to perform a
// partial withdrawal. This function assumes that the caller has a lock on the state.
// This method conditionally calls the fork appropriate implementation based on the epoch argument.
func IsPartiallyWithdrawableValidator(val *ethpb.Validator, balance uint64, epoch primitives.Epoch) bool {
	if val == nil {
		return false
	}

	if epoch < params.BeaconConfig().ElectraForkEpoch {
		return isPartiallyWithdrawableValidatorCapella(val, balance, epoch)
	}

	return isPartiallyWithdrawableValidatorElectra(val, balance, epoch)
}

// isPartiallyWithdrawableValidatorElectra implements is_partially_withdrawable_validator in the
// electra fork.
//
// Spec definition:
//
// def is_partially_withdrawable_validator(validator: Validator, balance: Gwei) -> bool:
//
//	"""
//	Check if ``validator`` is partially withdrawable.
//	"""
//	max_effective_balance = get_validator_max_effective_balance(validator)
//	has_max_effective_balance = validator.effective_balance == max_effective_balance  # [Modified in Electra:EIP7251]
//	has_excess_balance = balance > max_effective_balance  # [Modified in Electra:EIP7251]
//	return (
//	    has_execution_withdrawal_credential(validator)  # [Modified in Electra:EIP7251]
//	    and has_max_effective_balance
//	    and has_excess_balance
//	)
func isPartiallyWithdrawableValidatorElectra(val *ethpb.Validator, balance uint64, epoch primitives.Epoch) bool {
	maxEB := ValidatorMaxEffectiveBalance(val)
	hasMaxBalance := val.EffectiveBalance == maxEB
	hasExcessBalance := balance > maxEB

	return HasExecutionWithdrawalCredentials(val) &&
		hasMaxBalance &&
		hasExcessBalance
}

// isPartiallyWithdrawableValidatorCapella implements is_partially_withdrawable_validator in the
// capella fork.
//
// Spec definition:
//
//	def is_partially_withdrawable_validator(validator: Validator, balance: Gwei) -> bool:
//	    """
//	    Check if ``validator`` is partially withdrawable.
//	    """
//	    has_max_effective_balance = validator.effective_balance == MAX_EFFECTIVE_BALANCE
//	    has_excess_balance = balance > MAX_EFFECTIVE_BALANCE
//	    return has_eth1_withdrawal_credential(validator) and has_max_effective_balance and has_excess_balance
func isPartiallyWithdrawableValidatorCapella(val *ethpb.Validator, balance uint64, epoch primitives.Epoch) bool {
	hasMaxBalance := val.EffectiveBalance == params.BeaconConfig().MaxEffectiveBalance
	hasExcessBalance := balance > params.BeaconConfig().MaxEffectiveBalance
	return HasETH1WithdrawalCredential(val) && hasExcessBalance && hasMaxBalance
}

// ValidatorMaxEffectiveBalance returns the maximum effective balance for a validator.
//
// Spec definition:
//
//	def get_validator_max_effective_balance(validator: Validator) -> Gwei:
//	    """
//	    Get max effective balance for ``validator``.
//	    """
//	    if has_compounding_withdrawal_credential(validator):
//	        return MAX_EFFECTIVE_BALANCE_ELECTRA
//	    else:
//	        return MIN_ACTIVATION_BALANCE
func ValidatorMaxEffectiveBalance(val *ethpb.Validator) uint64 {
	if HasCompoundingWithdrawalCredential(val) {
		return params.BeaconConfig().MaxEffectiveBalanceElectra
	}
	return params.BeaconConfig().MinActivationBalance
}

<<<<<<< HEAD
// SwitchToCompoundingValidator
//
// Spec definition:
//
//	 def switch_to_compounding_validator(state: BeaconState, index: ValidatorIndex) -> None:
//		validator = state.validators[index]
//		if has_eth1_withdrawal_credential(validator):
//		    validator.withdrawal_credentials = COMPOUNDING_WITHDRAWAL_PREFIX + validator.withdrawal_credentials[1:]
//		    queue_excess_active_balance(state, index)
func SwitchToCompoundingValidator(s state.BeaconState, idx primitives.ValidatorIndex) error {
	v, err := s.ValidatorAtIndex(idx)
	if err != nil {
		return err
	}
	if len(v.WithdrawalCredentials) == 0 {
		return errors.New("validator has no withdrawal credentials")
	}
	if HasETH1WithdrawalCredential(v) {
		v.WithdrawalCredentials[0] = params.BeaconConfig().CompoundingWithdrawalPrefixByte
		return queueExcessActiveBalance(s, idx)
	}
	return nil
}

// queueExcessActiveBalance
=======
// QueueExcessActiveBalance queues validators with balances above the min activation balance and adds to pending balance deposit.
>>>>>>> 2fa36947
//
// Spec definition:
//
//	def queue_excess_active_balance(state: BeaconState, index: ValidatorIndex) -> None:
//	    balance = state.balances[index]
//	    if balance > MIN_ACTIVATION_BALANCE:
//	        excess_balance = balance - MIN_ACTIVATION_BALANCE
//	        state.balances[index] = MIN_ACTIVATION_BALANCE
//	        state.pending_balance_deposits.append(
//	            PendingBalanceDeposit(index=index, amount=excess_balance)
//	        )
<<<<<<< HEAD
func queueExcessActiveBalance(s state.BeaconState, idx primitives.ValidatorIndex) error {
=======
func QueueExcessActiveBalance(s state.BeaconState, idx primitives.ValidatorIndex) error {
>>>>>>> 2fa36947
	bal, err := s.BalanceAtIndex(idx)
	if err != nil {
		return err
	}

	if bal > params.BeaconConfig().MinActivationBalance {
		excessBalance := bal - params.BeaconConfig().MinActivationBalance
		if err := s.UpdateBalancesAtIndex(idx, params.BeaconConfig().MinActivationBalance); err != nil {
			return err
		}
		return s.AppendPendingBalanceDeposit(idx, excessBalance)
	}
	return nil
<<<<<<< HEAD
=======
}

// QueueEntireBalanceAndResetValidator queues the entire balance and resets the validator. This is used in electra fork logic.
//
// Spec definition:
//
//	def queue_entire_balance_and_reset_validator(state: BeaconState, index: ValidatorIndex) -> None:
//	    balance = state.balances[index]
//	    validator = state.validators[index]
//		state.balances[index] = 0
//	    validator.effective_balance = 0
//	    validator.activation_eligibility_epoch = FAR_FUTURE_EPOCH
//	    state.pending_balance_deposits.append(
//	        PendingBalanceDeposit(index=index, amount=balance)
//	    )
func QueueEntireBalanceAndResetValidator(s state.BeaconState, idx primitives.ValidatorIndex) error {
	bal, err := s.BalanceAtIndex(idx)
	if err != nil {
		return err
	}

	if err := s.UpdateBalancesAtIndex(idx, 0); err != nil {
		return err
	}

	v, err := s.ValidatorAtIndex(idx)
	if err != nil {
		return err
	}

	v.EffectiveBalance = 0
	v.ActivationEligibilityEpoch = params.BeaconConfig().FarFutureEpoch
	if err := s.UpdateValidatorAtIndex(idx, v); err != nil {
		return err
	}

	return s.AppendPendingBalanceDeposit(idx, bal)
>>>>>>> 2fa36947
}<|MERGE_RESOLUTION|>--- conflicted
+++ resolved
@@ -525,11 +525,7 @@
 	if v == nil {
 		return false
 	}
-<<<<<<< HEAD
-	return IsCompoundingWithdrawalCredential(v.WithdrawalCredentials)
-=======
 	return isCompoundingWithdrawalCredential(v.GetWithdrawalCredentials())
->>>>>>> 2fa36947
 }
 
 // IsCompoundingWithdrawalCredential checks if the credentials are a compounding withdrawal credential.
@@ -679,7 +675,6 @@
 	return params.BeaconConfig().MinActivationBalance
 }
 
-<<<<<<< HEAD
 // SwitchToCompoundingValidator
 //
 // Spec definition:
@@ -704,10 +699,8 @@
 	return nil
 }
 
-// queueExcessActiveBalance
-=======
+
 // QueueExcessActiveBalance queues validators with balances above the min activation balance and adds to pending balance deposit.
->>>>>>> 2fa36947
 //
 // Spec definition:
 //
@@ -719,11 +712,7 @@
 //	        state.pending_balance_deposits.append(
 //	            PendingBalanceDeposit(index=index, amount=excess_balance)
 //	        )
-<<<<<<< HEAD
-func queueExcessActiveBalance(s state.BeaconState, idx primitives.ValidatorIndex) error {
-=======
 func QueueExcessActiveBalance(s state.BeaconState, idx primitives.ValidatorIndex) error {
->>>>>>> 2fa36947
 	bal, err := s.BalanceAtIndex(idx)
 	if err != nil {
 		return err
@@ -737,8 +726,6 @@
 		return s.AppendPendingBalanceDeposit(idx, excessBalance)
 	}
 	return nil
-<<<<<<< HEAD
-=======
 }
 
 // QueueEntireBalanceAndResetValidator queues the entire balance and resets the validator. This is used in electra fork logic.
@@ -776,5 +763,4 @@
 	}
 
 	return s.AppendPendingBalanceDeposit(idx, bal)
->>>>>>> 2fa36947
 }