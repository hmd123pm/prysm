package state

import (
	"bytes"
	"context"
	"fmt"

	"github.com/pkg/errors"
	"github.com/prysmaticlabs/prysm/beacon-chain/core/altair"
	b "github.com/prysmaticlabs/prysm/beacon-chain/core/blocks"
	"github.com/prysmaticlabs/prysm/beacon-chain/core/helpers"
	"github.com/prysmaticlabs/prysm/beacon-chain/core/state/interop"
	v "github.com/prysmaticlabs/prysm/beacon-chain/core/validators"
	"github.com/prysmaticlabs/prysm/beacon-chain/state"
	"github.com/prysmaticlabs/prysm/proto/prysm/v1alpha1/block"
	"github.com/prysmaticlabs/prysm/shared/bls"
	"github.com/prysmaticlabs/prysm/shared/featureconfig"
	"github.com/prysmaticlabs/prysm/shared/traceutil"
	"github.com/prysmaticlabs/prysm/shared/version"
	"go.opencensus.io/trace"
)

// ExecuteStateTransitionNoVerifyAnySig defines the procedure for a state transition function.
// This does not validate any BLS signatures of attestations, block proposer signature, randao signature,
// it is used for performing a state transition as quickly as possible. This function also returns a signature
// set of all signatures not verified, so that they can be stored and verified later.
//
// WARNING: This method does not validate any signatures (i.e. calling `state_transition()` with `validate_result=False`).
// This method also modifies the passed in state.
//
// Spec pseudocode definition:
//  def state_transition(state: BeaconState, signed_block: SignedBeaconBlock, validate_result: bool=True) -> None:
//    block = signed_block.message
//    # Process slots (including those with no blocks) since block
//    process_slots(state, block.slot)
//    # Verify signature
//    if validate_result:
//        assert verify_block_signature(state, signed_block)
//    # Process block
//    process_block(state, block)
//    # Verify state root
//    if validate_result:
//        assert block.state_root == hash_tree_root(state)
func ExecuteStateTransitionNoVerifyAnySig(
	ctx context.Context,
	state state.BeaconState,
	signed block.SignedBeaconBlock,
) (*bls.SignatureSet, state.BeaconState, error) {
	if ctx.Err() != nil {
		return nil, nil, ctx.Err()
	}
	if signed == nil || signed.IsNil() || signed.Block().IsNil() {
		return nil, nil, errors.New("nil block")
	}

	ctx, span := trace.StartSpan(ctx, "core.state.ExecuteStateTransitionNoVerifyAttSigs")
	defer span.End()
	var err error

	interop.WriteBlockToDisk(signed, false /* Has the block failed */)
	interop.WriteStateToDisk(state)

	if featureconfig.Get().EnableNextSlotStateCache {
		state, err = ProcessSlotsUsingNextSlotCache(ctx, state, signed.Block().ParentRoot(), signed.Block().Slot())
		if err != nil {
			return nil, nil, errors.Wrap(err, "could not process slots")
		}
	} else {
		state, err = ProcessSlots(ctx, state, signed.Block().Slot())
		if err != nil {
			return nil, nil, errors.Wrap(err, "could not process slot")
		}
	}

	// Execute per block transition.
	set, state, err := ProcessBlockNoVerifyAnySig(ctx, state, signed)
	if err != nil {
		return nil, nil, errors.Wrap(err, "could not process block")
	}

	// State root validation.
	postStateRoot, err := state.HashTreeRoot(ctx)
	if err != nil {
		return nil, nil, err
	}
	if !bytes.Equal(postStateRoot[:], signed.Block().StateRoot()) {
		return nil, nil, fmt.Errorf("could not validate state root, wanted: %#x, received: %#x",
			postStateRoot[:], signed.Block().StateRoot())
	}

	return set, state, nil
}

// CalculateStateRoot defines the procedure for a state transition function.
// This does not validate any BLS signatures in a block, it is used for calculating the
// state root of the state for the block proposer to use.
// This does not modify state.
//
// WARNING: This method does not validate any BLS signatures (i.e. calling `state_transition()` with `validate_result=False`).
// This is used for proposer to compute state root before proposing a new block, and this does not modify state.
//
// Spec pseudocode definition:
//  def state_transition(state: BeaconState, signed_block: SignedBeaconBlock, validate_result: bool=True) -> None:
//    block = signed_block.message
//    # Process slots (including those with no blocks) since block
//    process_slots(state, block.slot)
//    # Verify signature
//    if validate_result:
//        assert verify_block_signature(state, signed_block)
//    # Process block
//    process_block(state, block)
//    # Verify state root
//    if validate_result:
//        assert block.state_root == hash_tree_root(state)
func CalculateStateRoot(
	ctx context.Context,
	state state.BeaconState,
	signed block.SignedBeaconBlock,
) ([32]byte, error) {
	ctx, span := trace.StartSpan(ctx, "core.state.CalculateStateRoot")
	defer span.End()
	if ctx.Err() != nil {
		traceutil.AnnotateError(span, ctx.Err())
		return [32]byte{}, ctx.Err()
	}
	if state == nil || state.IsNil() {
		return [32]byte{}, errors.New("nil state")
	}
	if signed == nil || signed.IsNil() || signed.Block().IsNil() {
		return [32]byte{}, errors.New("nil block")
	}

	// Copy state to avoid mutating the state reference.
	state = state.Copy()

	// Execute per slots transition.
	var err error
	if featureconfig.Get().EnableNextSlotStateCache {
		state, err = ProcessSlotsUsingNextSlotCache(ctx, state, signed.Block().ParentRoot(), signed.Block().Slot())
		if err != nil {
			return [32]byte{}, errors.Wrap(err, "could not process slots")
		}
	} else {
		state, err = ProcessSlots(ctx, state, signed.Block().Slot())
		if err != nil {
			return [32]byte{}, errors.Wrap(err, "could not process slot")
		}
	}

	// Execute per block transition.
	state, err = ProcessBlockForStateRoot(ctx, state, signed)
	if err != nil {
		return [32]byte{}, errors.Wrap(err, "could not process block")
	}
	if signed.Version() == version.Altair {
		sa, err := signed.Block().Body().SyncAggregate()
		if err != nil {
			return [32]byte{}, err
		}
		state, err = altair.ProcessSyncAggregate(state, sa)
		if err != nil {
			return [32]byte{}, err
		}
	}

	return state.HashTreeRoot(ctx)
}

// ProcessBlockNoVerifyAnySig creates a new, modified beacon state by applying block operation
// transformations as defined in the Ethereum Serenity specification. It does not validate
// any block signature except for deposit and slashing signatures. It also returns the relevant
// signature set from all the respective methods.
//
// Spec pseudocode definition:
//
//  def process_block(state: BeaconState, block: BeaconBlock) -> None:
//    process_block_header(state, block)
//    process_randao(state, block.body)
//    process_eth1_data(state, block.body)
//    process_operations(state, block.body)
func ProcessBlockNoVerifyAnySig(
	ctx context.Context,
	state state.BeaconState,
	signed block.SignedBeaconBlock,
) (*bls.SignatureSet, state.BeaconState, error) {
	ctx, span := trace.StartSpan(ctx, "core.state.ProcessBlockNoVerifyAnySig")
	defer span.End()
	if err := helpers.VerifyNilBeaconBlock(signed); err != nil {
		return nil, nil, err
	}

	blk := signed.Block()
	state, err := ProcessBlockForStateRoot(ctx, state, signed)
	if err != nil {
		return nil, nil, err
	}
	if signed.Version() == version.Altair {
		sa, err := signed.Block().Body().SyncAggregate()
		if err != nil {
			return nil, nil, err
		}
		state, err = altair.ProcessSyncAggregate(state, sa)
		if err != nil {
			return nil, nil, err
		}
	}

	bSet, err := b.BlockSignatureSet(state, blk.ProposerIndex(), signed.Signature(), blk.HashTreeRoot)
	if err != nil {
		traceutil.AnnotateError(span, err)
		return nil, nil, errors.Wrap(err, "could not retrieve block signature set")
	}
	rSet, err := b.RandaoSignatureSet(state, signed.Block().Body().RandaoReveal())
	if err != nil {
		traceutil.AnnotateError(span, err)
		return nil, nil, errors.Wrap(err, "could not retrieve randao signature set")
	}
	aSet, err := b.AttestationSignatureSet(ctx, state, signed.Block().Body().Attestations())
	if err != nil {
		return nil, nil, errors.Wrap(err, "could not retrieve attestation signature set")
	}

	// Merge beacon block, randao and attestations signatures into a set.
	set := bls.NewSet()
	set.Join(bSet).Join(rSet).Join(aSet)

	return set, state, nil
}

// ProcessOperationsNoVerifyAttsSigs processes the operations in the beacon block and updates beacon state
// with the operations in block. It does not verify attestation signatures.
//
// WARNING: This method does not verify attestation signatures.
// This is used to perform the block operations as fast as possible.
//
// Spec pseudocode definition:
//
//  def process_operations(state: BeaconState, body: BeaconBlockBody) -> None:
//    # Verify that outstanding deposits are processed up to the maximum number of deposits
//    assert len(body.deposits) == min(MAX_DEPOSITS, state.eth1_data.deposit_count - state.eth1_deposit_index)
//
//    def for_ops(operations: Sequence[Any], fn: Callable[[BeaconState, Any], None]) -> None:
//        for operation in operations:
//            fn(state, operation)
//
//    for_ops(body.proposer_slashings, process_proposer_slashing)
//    for_ops(body.attester_slashings, process_attester_slashing)
//    for_ops(body.attestations, process_attestation)
//    for_ops(body.deposits, process_deposit)
//    for_ops(body.voluntary_exits, process_voluntary_exit)
func ProcessOperationsNoVerifyAttsSigs(
	ctx context.Context,
	state state.BeaconState,
	signedBeaconBlock block.SignedBeaconBlock) (state.BeaconState, error) {
	ctx, span := trace.StartSpan(ctx, "core.state.ProcessOperationsNoVerifyAttsSigs")
	defer span.End()
	if err := helpers.VerifyNilBeaconBlock(signedBeaconBlock); err != nil {
		return nil, err
	}

	if _, err := VerifyOperationLengths(ctx, state, signedBeaconBlock); err != nil {
		return nil, errors.Wrap(err, "could not verify operation lengths")
	}

	var err error
	switch signedBeaconBlock.Version() {
	case version.Phase0:
		state, err = phase0Operations(ctx, state, signedBeaconBlock)
		if err != nil {
			return nil, err
		}
	case version.Altair:
		state, err = altairOperations(ctx, state, signedBeaconBlock)
		if err != nil {
			return nil, err
		}
	default:
		return nil, errors.New("block does not have correct version")
	}

	state, err = b.ProcessVoluntaryExits(ctx, state, signedBeaconBlock.Block().Body().VoluntaryExits())
	if err != nil {
		return nil, errors.Wrap(err, "could not process validator exits")
	}

	return state, nil
}

// ProcessBlockForStateRoot processes the state for state root computation. It skips proposer signature
// and randao signature verifications.
func ProcessBlockForStateRoot(
	ctx context.Context,
	state state.BeaconState,
	signed block.SignedBeaconBlock,
) (state.BeaconState, error) {
	ctx, span := trace.StartSpan(ctx, "core.state.ProcessBlockForStateRoot")
	defer span.End()
	if err := helpers.VerifyNilBeaconBlock(signed); err != nil {
		return nil, err
	}

	blk := signed.Block()
	body := blk.Body()
	bodyRoot, err := body.HashTreeRoot()
	if err != nil {
		return nil, err
	}
	state, err = b.ProcessBlockHeaderNoVerify(state, blk.Slot(), blk.ProposerIndex(), blk.ParentRoot(), bodyRoot[:])
	if err != nil {
		traceutil.AnnotateError(span, err)
		return nil, errors.Wrap(err, "could not process block header")
	}

	state, err = b.ProcessRandaoNoVerify(state, signed.Block().Body().RandaoReveal())
	if err != nil {
		traceutil.AnnotateError(span, err)
		return nil, errors.Wrap(err, "could not verify and process randao")
	}

	state, err = b.ProcessEth1DataInBlock(ctx, state, signed.Block().Body().Eth1Data())
	if err != nil {
		traceutil.AnnotateError(span, err)
		return nil, errors.Wrap(err, "could not process eth1 data")
	}

	state, err = ProcessOperationsNoVerifyAttsSigs(ctx, state, signed)
	if err != nil {
		traceutil.AnnotateError(span, err)
		return nil, errors.Wrap(err, "could not process block operation")
	}

	return state, nil
}

// This calls altair specific block operations.
func altairOperations(
	ctx context.Context,
	state state.BeaconState,
	signedBeaconBlock block.SignedBeaconBlock) (state.BeaconState, error) {
<<<<<<< HEAD
	state, err := b.ProcessProposerSlashings(ctx, state, signedBeaconBlock.Block().Body().ProposerSlashings(), altair.SlashValidator)
	if err != nil {
		return nil, errors.Wrap(err, "could not process block proposer slashings")
	}
	state, err = b.ProcessAttesterSlashings(ctx, state, signedBeaconBlock.Block().Body().AttesterSlashings(), altair.SlashValidator)
=======
	state, err := b.ProcessProposerSlashings(ctx, state, signedBeaconBlock.Block().Body().ProposerSlashings(), v.SlashValidator)
	if err != nil {
		return nil, errors.Wrap(err, "could not process block proposer slashings")
	}
	state, err = b.ProcessAttesterSlashings(ctx, state, signedBeaconBlock.Block().Body().AttesterSlashings(), v.SlashValidator)
>>>>>>> c3bd437a
	if err != nil {
		return nil, errors.Wrap(err, "could not process block attester slashings")
	}
	state, err = altair.ProcessAttestationsNoVerifySignature(ctx, state, signedBeaconBlock)
	if err != nil {
		return nil, errors.Wrap(err, "could not process block attestations")
	}
	return altair.ProcessDeposits(ctx, state, signedBeaconBlock.Block().Body().Deposits())
}

// This calls phase 0 specific block operations.
func phase0Operations(
	ctx context.Context,
	state state.BeaconStateAltair,
	signedBeaconBlock block.SignedBeaconBlock) (state.BeaconState, error) {
	state, err := b.ProcessProposerSlashings(ctx, state, signedBeaconBlock.Block().Body().ProposerSlashings(), v.SlashValidator)
	if err != nil {
		return nil, errors.Wrap(err, "could not process block proposer slashings")
	}
	state, err = b.ProcessAttesterSlashings(ctx, state, signedBeaconBlock.Block().Body().AttesterSlashings(), v.SlashValidator)
	if err != nil {
		return nil, errors.Wrap(err, "could not process block attester slashings")
	}
	state, err = b.ProcessAttestationsNoVerifySignature(ctx, state, signedBeaconBlock)
	if err != nil {
		return nil, errors.Wrap(err, "could not process block attestations")
	}
	return b.ProcessDeposits(ctx, state, signedBeaconBlock.Block().Body().Deposits())
}<|MERGE_RESOLUTION|>--- conflicted
+++ resolved
@@ -337,19 +337,11 @@
 	ctx context.Context,
 	state state.BeaconState,
 	signedBeaconBlock block.SignedBeaconBlock) (state.BeaconState, error) {
-<<<<<<< HEAD
-	state, err := b.ProcessProposerSlashings(ctx, state, signedBeaconBlock.Block().Body().ProposerSlashings(), altair.SlashValidator)
+	state, err := b.ProcessProposerSlashings(ctx, state, signedBeaconBlock.Block().Body().ProposerSlashings(), v.SlashValidator)
 	if err != nil {
 		return nil, errors.Wrap(err, "could not process block proposer slashings")
 	}
-	state, err = b.ProcessAttesterSlashings(ctx, state, signedBeaconBlock.Block().Body().AttesterSlashings(), altair.SlashValidator)
-=======
-	state, err := b.ProcessProposerSlashings(ctx, state, signedBeaconBlock.Block().Body().ProposerSlashings(), v.SlashValidator)
-	if err != nil {
-		return nil, errors.Wrap(err, "could not process block proposer slashings")
-	}
 	state, err = b.ProcessAttesterSlashings(ctx, state, signedBeaconBlock.Block().Body().AttesterSlashings(), v.SlashValidator)
->>>>>>> c3bd437a
 	if err != nil {
 		return nil, errors.Wrap(err, "could not process block attester slashings")
 	}
