package powchain

import (
	"context"
	"encoding/json"
	"fmt"
	"io"
	"math/big"
	"net/http"
	"net/http/httptest"
	"strings"
	"testing"

	"github.com/ethereum/go-ethereum/common"
<<<<<<< HEAD
	"github.com/ethereum/go-ethereum/common/hexutil"
	"github.com/ethereum/go-ethereum/core/types"
=======
	gethtypes "github.com/ethereum/go-ethereum/core/types"
>>>>>>> b67c8859
	"github.com/ethereum/go-ethereum/rpc"
	"github.com/holiman/uint256"
	"github.com/pkg/errors"
	mocks "github.com/prysmaticlabs/prysm/beacon-chain/powchain/testing"
	fieldparams "github.com/prysmaticlabs/prysm/config/fieldparams"
	"github.com/prysmaticlabs/prysm/config/params"
	"github.com/prysmaticlabs/prysm/consensus-types/forks/bellatrix"
	"github.com/prysmaticlabs/prysm/consensus-types/wrapper"
	"github.com/prysmaticlabs/prysm/encoding/bytesutil"
	pb "github.com/prysmaticlabs/prysm/proto/engine/v1"
	"github.com/prysmaticlabs/prysm/testing/require"
	"github.com/prysmaticlabs/prysm/testing/util"
	"google.golang.org/protobuf/proto"
)

var (
	_ = EngineCaller(&Service{})
	_ = ExecutionPayloadReconstructor(&Service{})
	_ = EngineCaller(&mocks.EngineClient{})
)

func TestClient_IPC(t *testing.T) {
	server := newTestIPCServer(t)
	defer server.Stop()
	rpcClient := rpc.DialInProc(server)
	defer rpcClient.Close()
	srv := &Service{}
	srv.rpcClient = rpcClient
	ctx := context.Background()
	fix := fixtures()

	t.Run(GetPayloadMethod, func(t *testing.T) {
		want, ok := fix["ExecutionPayload"].(*pb.ExecutionPayload)
		require.Equal(t, true, ok)
		payloadId := [8]byte{1}
		resp, err := srv.GetPayload(ctx, payloadId)
		require.NoError(t, err)
		require.DeepEqual(t, want, resp)
	})
	t.Run(ForkchoiceUpdatedMethod, func(t *testing.T) {
		want, ok := fix["ForkchoiceUpdatedResponse"].(*ForkchoiceUpdatedResponse)
		require.Equal(t, true, ok)
		payloadID, validHash, err := srv.ForkchoiceUpdated(ctx, &pb.ForkchoiceState{}, &pb.PayloadAttributes{})
		require.NoError(t, err)
		require.DeepEqual(t, want.Status.LatestValidHash, validHash)
		require.DeepEqual(t, want.PayloadId, payloadID)
	})
	t.Run(NewPayloadMethod, func(t *testing.T) {
		want, ok := fix["ValidPayloadStatus"].(*pb.PayloadStatus)
		require.Equal(t, true, ok)
		req, ok := fix["ExecutionPayload"].(*pb.ExecutionPayload)
		require.Equal(t, true, ok)
		latestValidHash, err := srv.NewPayload(ctx, req)
		require.NoError(t, err)
		require.DeepEqual(t, bytesutil.ToBytes32(want.LatestValidHash), bytesutil.ToBytes32(latestValidHash))
	})
	t.Run(ExchangeTransitionConfigurationMethod, func(t *testing.T) {
		want, ok := fix["TransitionConfiguration"].(*pb.TransitionConfiguration)
		require.Equal(t, true, ok)
		err := srv.ExchangeTransitionConfiguration(ctx, want)
		require.NoError(t, err)
	})
	t.Run(ExecutionBlockByNumberMethod, func(t *testing.T) {
		want, ok := fix["ExecutionBlock"].(*pb.ExecutionBlock)
		require.Equal(t, true, ok)
		resp, err := srv.LatestExecutionBlock(ctx)
		require.NoError(t, err)
		require.DeepEqual(t, want, resp)
	})
	t.Run(ExecutionBlockByHashMethod, func(t *testing.T) {
		want, ok := fix["ExecutionBlock"].(*pb.ExecutionBlock)
		require.Equal(t, true, ok)
		arg := common.BytesToHash([]byte("foo"))
		resp, err := srv.ExecutionBlockByHash(ctx, arg)
		require.NoError(t, err)
		require.DeepEqual(t, want, resp)
	})
}

func TestClient_HTTP(t *testing.T) {
	ctx := context.Background()
	fix := fixtures()

	t.Run(GetPayloadMethod, func(t *testing.T) {
		payloadId := [8]byte{1}
		want, ok := fix["ExecutionPayload"].(*pb.ExecutionPayload)
		require.Equal(t, true, ok)
		srv := httptest.NewServer(http.HandlerFunc(func(w http.ResponseWriter, r *http.Request) {
			w.Header().Set("Content-Type", "application/json")
			defer func() {
				require.NoError(t, r.Body.Close())
			}()
			enc, err := io.ReadAll(r.Body)
			require.NoError(t, err)
			jsonRequestString := string(enc)

			reqArg, err := json.Marshal(pb.PayloadIDBytes(payloadId))
			require.NoError(t, err)

			// We expect the JSON string RPC request contains the right arguments.
			require.Equal(t, true, strings.Contains(
				jsonRequestString, string(reqArg),
			))
			resp := map[string]interface{}{
				"jsonrpc": "2.0",
				"id":      1,
				"result":  want,
			}
			err = json.NewEncoder(w).Encode(resp)
			require.NoError(t, err)
		}))
		defer srv.Close()

		rpcClient, err := rpc.DialHTTP(srv.URL)
		require.NoError(t, err)
		defer rpcClient.Close()

		client := &Service{}
		client.rpcClient = rpcClient

		// We call the RPC method via HTTP and expect a proper result.
		resp, err := client.GetPayload(ctx, payloadId)
		require.NoError(t, err)
		require.DeepEqual(t, want, resp)
	})
	t.Run(ForkchoiceUpdatedMethod+" VALID status", func(t *testing.T) {
		forkChoiceState := &pb.ForkchoiceState{
			HeadBlockHash:      []byte("head"),
			SafeBlockHash:      []byte("safe"),
			FinalizedBlockHash: []byte("finalized"),
		}
		payloadAttributes := &pb.PayloadAttributes{
			Timestamp:             1,
			PrevRandao:            []byte("random"),
			SuggestedFeeRecipient: []byte("suggestedFeeRecipient"),
		}
		want, ok := fix["ForkchoiceUpdatedResponse"].(*ForkchoiceUpdatedResponse)
		require.Equal(t, true, ok)
		srv := forkchoiceUpdateSetup(t, forkChoiceState, payloadAttributes, want)

		// We call the RPC method via HTTP and expect a proper result.
		payloadID, validHash, err := srv.ForkchoiceUpdated(ctx, forkChoiceState, payloadAttributes)
		require.NoError(t, err)
		require.DeepEqual(t, want.Status.LatestValidHash, validHash)
		require.DeepEqual(t, want.PayloadId, payloadID)
	})
	t.Run(ForkchoiceUpdatedMethod+" SYNCING status", func(t *testing.T) {
		forkChoiceState := &pb.ForkchoiceState{
			HeadBlockHash:      []byte("head"),
			SafeBlockHash:      []byte("safe"),
			FinalizedBlockHash: []byte("finalized"),
		}
		payloadAttributes := &pb.PayloadAttributes{
			Timestamp:             1,
			PrevRandao:            []byte("random"),
			SuggestedFeeRecipient: []byte("suggestedFeeRecipient"),
		}
		want, ok := fix["ForkchoiceUpdatedSyncingResponse"].(*ForkchoiceUpdatedResponse)
		require.Equal(t, true, ok)
		client := forkchoiceUpdateSetup(t, forkChoiceState, payloadAttributes, want)

		// We call the RPC method via HTTP and expect a proper result.
		payloadID, validHash, err := client.ForkchoiceUpdated(ctx, forkChoiceState, payloadAttributes)
		require.ErrorIs(t, err, ErrAcceptedSyncingPayloadStatus)
		require.DeepEqual(t, (*pb.PayloadIDBytes)(nil), payloadID)
		require.DeepEqual(t, []byte(nil), validHash)
	})
	t.Run(ForkchoiceUpdatedMethod+" INVALID status", func(t *testing.T) {
		forkChoiceState := &pb.ForkchoiceState{
			HeadBlockHash:      []byte("head"),
			SafeBlockHash:      []byte("safe"),
			FinalizedBlockHash: []byte("finalized"),
		}
		payloadAttributes := &pb.PayloadAttributes{
			Timestamp:             1,
			PrevRandao:            []byte("random"),
			SuggestedFeeRecipient: []byte("suggestedFeeRecipient"),
		}
		want, ok := fix["ForkchoiceUpdatedInvalidResponse"].(*ForkchoiceUpdatedResponse)
		require.Equal(t, true, ok)
		client := forkchoiceUpdateSetup(t, forkChoiceState, payloadAttributes, want)

		// We call the RPC method via HTTP and expect a proper result.
		payloadID, validHash, err := client.ForkchoiceUpdated(ctx, forkChoiceState, payloadAttributes)
		require.ErrorIs(t, err, ErrInvalidPayloadStatus)
		require.DeepEqual(t, (*pb.PayloadIDBytes)(nil), payloadID)
		require.DeepEqual(t, want.Status.LatestValidHash, validHash)
	})
	t.Run(ForkchoiceUpdatedMethod+" UNKNOWN status", func(t *testing.T) {
		forkChoiceState := &pb.ForkchoiceState{
			HeadBlockHash:      []byte("head"),
			SafeBlockHash:      []byte("safe"),
			FinalizedBlockHash: []byte("finalized"),
		}
		payloadAttributes := &pb.PayloadAttributes{
			Timestamp:             1,
			PrevRandao:            []byte("random"),
			SuggestedFeeRecipient: []byte("suggestedFeeRecipient"),
		}
		want, ok := fix["ForkchoiceUpdatedAcceptedResponse"].(*ForkchoiceUpdatedResponse)
		require.Equal(t, true, ok)
		client := forkchoiceUpdateSetup(t, forkChoiceState, payloadAttributes, want)

		// We call the RPC method via HTTP and expect a proper result.
		payloadID, validHash, err := client.ForkchoiceUpdated(ctx, forkChoiceState, payloadAttributes)
		require.ErrorIs(t, err, ErrUnknownPayloadStatus)
		require.DeepEqual(t, (*pb.PayloadIDBytes)(nil), payloadID)
		require.DeepEqual(t, []byte(nil), validHash)
	})
	t.Run(NewPayloadMethod+" VALID status", func(t *testing.T) {
		execPayload, ok := fix["ExecutionPayload"].(*pb.ExecutionPayload)
		require.Equal(t, true, ok)
		want, ok := fix["ValidPayloadStatus"].(*pb.PayloadStatus)
		require.Equal(t, true, ok)
		client := newPayloadSetup(t, want, execPayload)

		// We call the RPC method via HTTP and expect a proper result.
		resp, err := client.NewPayload(ctx, execPayload)
		require.NoError(t, err)
		require.DeepEqual(t, want.LatestValidHash, resp)
	})
	t.Run(NewPayloadMethod+" SYNCING status", func(t *testing.T) {
		execPayload, ok := fix["ExecutionPayload"].(*pb.ExecutionPayload)
		require.Equal(t, true, ok)
		want, ok := fix["SyncingStatus"].(*pb.PayloadStatus)
		require.Equal(t, true, ok)
		client := newPayloadSetup(t, want, execPayload)

		// We call the RPC method via HTTP and expect a proper result.
		resp, err := client.NewPayload(ctx, execPayload)
		require.ErrorIs(t, ErrAcceptedSyncingPayloadStatus, err)
		require.DeepEqual(t, []uint8(nil), resp)
	})
	t.Run(NewPayloadMethod+" INVALID_BLOCK_HASH status", func(t *testing.T) {
		execPayload, ok := fix["ExecutionPayload"].(*pb.ExecutionPayload)
		require.Equal(t, true, ok)
		want, ok := fix["InvalidBlockHashStatus"].(*pb.PayloadStatus)
		require.Equal(t, true, ok)
		client := newPayloadSetup(t, want, execPayload)

		// We call the RPC method via HTTP and expect a proper result.
		resp, err := client.NewPayload(ctx, execPayload)
		require.ErrorIs(t, ErrInvalidBlockHashPayloadStatus, err)
		require.DeepEqual(t, []uint8(nil), resp)
	})
	t.Run(NewPayloadMethod+" INVALID status", func(t *testing.T) {
		execPayload, ok := fix["ExecutionPayload"].(*pb.ExecutionPayload)
		require.Equal(t, true, ok)
		want, ok := fix["InvalidStatus"].(*pb.PayloadStatus)
		require.Equal(t, true, ok)
		client := newPayloadSetup(t, want, execPayload)

		// We call the RPC method via HTTP and expect a proper result.
		resp, err := client.NewPayload(ctx, execPayload)
		require.ErrorIs(t, ErrInvalidPayloadStatus, err)
		require.DeepEqual(t, want.LatestValidHash, resp)
	})
	t.Run(NewPayloadMethod+" UNKNOWN status", func(t *testing.T) {
		execPayload, ok := fix["ExecutionPayload"].(*pb.ExecutionPayload)
		require.Equal(t, true, ok)
		want, ok := fix["UnknownStatus"].(*pb.PayloadStatus)
		require.Equal(t, true, ok)
		client := newPayloadSetup(t, want, execPayload)

		// We call the RPC method via HTTP and expect a proper result.
		resp, err := client.NewPayload(ctx, execPayload)
		require.ErrorIs(t, ErrUnknownPayloadStatus, err)
		require.DeepEqual(t, []uint8(nil), resp)
	})
	t.Run(ExecutionBlockByNumberMethod, func(t *testing.T) {
		want, ok := fix["ExecutionBlock"].(*pb.ExecutionBlock)
		require.Equal(t, true, ok)
		srv := httptest.NewServer(http.HandlerFunc(func(w http.ResponseWriter, r *http.Request) {
			w.Header().Set("Content-Type", "application/json")
			defer func() {
				require.NoError(t, r.Body.Close())
			}()
			resp := map[string]interface{}{
				"jsonrpc": "2.0",
				"id":      1,
				"result":  want,
			}
			err := json.NewEncoder(w).Encode(resp)
			require.NoError(t, err)
		}))
		defer srv.Close()

		rpcClient, err := rpc.DialHTTP(srv.URL)
		require.NoError(t, err)
		defer rpcClient.Close()

		service := &Service{}
		service.rpcClient = rpcClient

		// We call the RPC method via HTTP and expect a proper result.
		resp, err := service.LatestExecutionBlock(ctx)
		require.NoError(t, err)
		require.DeepEqual(t, want, resp)
	})
	t.Run(ExchangeTransitionConfigurationMethod, func(t *testing.T) {
		want, ok := fix["TransitionConfiguration"].(*pb.TransitionConfiguration)
		require.Equal(t, true, ok)
		encodedReq, err := json.Marshal(want)
		require.NoError(t, err)
		srv := httptest.NewServer(http.HandlerFunc(func(w http.ResponseWriter, r *http.Request) {
			w.Header().Set("Content-Type", "application/json")
			defer func() {
				require.NoError(t, r.Body.Close())
			}()
			enc, err := io.ReadAll(r.Body)
			require.NoError(t, err)
			jsonRequestString := string(enc)
			// We expect the JSON string RPC request contains the right arguments.
			require.Equal(t, true, strings.Contains(
				jsonRequestString, string(encodedReq),
			))
			resp := map[string]interface{}{
				"jsonrpc": "2.0",
				"id":      1,
				"result":  want,
			}
			err = json.NewEncoder(w).Encode(resp)
			require.NoError(t, err)
		}))
		defer srv.Close()

		rpcClient, err := rpc.DialHTTP(srv.URL)
		require.NoError(t, err)
		defer rpcClient.Close()

		client := &Service{}
		client.rpcClient = rpcClient

		// We call the RPC method via HTTP and expect a proper result.
		err = client.ExchangeTransitionConfiguration(ctx, want)
		require.NoError(t, err)
	})
	t.Run(ExecutionBlockByHashMethod, func(t *testing.T) {
		arg := common.BytesToHash([]byte("foo"))
		want, ok := fix["ExecutionBlock"].(*pb.ExecutionBlock)
		require.Equal(t, true, ok)
		srv := httptest.NewServer(http.HandlerFunc(func(w http.ResponseWriter, r *http.Request) {
			w.Header().Set("Content-Type", "application/json")
			defer func() {
				require.NoError(t, r.Body.Close())
			}()
			enc, err := io.ReadAll(r.Body)
			require.NoError(t, err)
			jsonRequestString := string(enc)
			// We expect the JSON string RPC request contains the right arguments.
			require.Equal(t, true, strings.Contains(
				jsonRequestString, fmt.Sprintf("%#x", arg),
			))
			resp := map[string]interface{}{
				"jsonrpc": "2.0",
				"id":      1,
				"result":  want,
			}
			err = json.NewEncoder(w).Encode(resp)
			require.NoError(t, err)
		}))
		defer srv.Close()

		rpcClient, err := rpc.DialHTTP(srv.URL)
		require.NoError(t, err)
		defer rpcClient.Close()

		service := &Service{}
		service.rpcClient = rpcClient

		// We call the RPC method via HTTP and expect a proper result.
		resp, err := service.ExecutionBlockByHash(ctx, arg)
		require.NoError(t, err)
		require.DeepEqual(t, want, resp)
	})
}

func TestServer_getPowBlockHashAtTerminalTotalDifficulty(t *testing.T) {
	tests := []struct {
		name                  string
		paramsTd              string
		currentPowBlock       *pb.ExecutionBlock
		parentPowBlock        *pb.ExecutionBlock
		errLatestExecutionBlk error
		wantTerminalBlockHash []byte
		wantExists            bool
		errString             string
	}{
		{
			name:      "config td overflows",
			paramsTd:  "1115792089237316195423570985008687907853269984665640564039457584007913129638912",
			errString: "could not convert terminal total difficulty to uint256",
		},
		{
			name:                  "could not get latest execution block",
			paramsTd:              "1",
			errLatestExecutionBlk: errors.New("blah"),
			errString:             "could not get latest execution block",
		},
		{
			name:      "nil latest execution block",
			paramsTd:  "1",
			errString: "latest execution block is nil",
		},
		{
			name:     "current execution block invalid TD",
			paramsTd: "1",
			currentPowBlock: &pb.ExecutionBlock{
				Hash:            common.BytesToHash([]byte("a")),
				TotalDifficulty: "1115792089237316195423570985008687907853269984665640564039457584007913129638912",
			},
			errString: "could not convert total difficulty to uint256",
		},
		{
			name:     "current execution block has zero hash parent",
			paramsTd: "2",
			currentPowBlock: &pb.ExecutionBlock{
				Hash: common.BytesToHash([]byte("a")),
				Header: gethtypes.Header{
					ParentHash: common.BytesToHash(params.BeaconConfig().ZeroHash[:]),
				},
				TotalDifficulty: "0x3",
			},
		},
		{
			name:     "could not get parent block",
			paramsTd: "2",
			currentPowBlock: &pb.ExecutionBlock{
				Hash: common.BytesToHash([]byte("a")),
				Header: gethtypes.Header{
					ParentHash: common.BytesToHash([]byte("b")),
				},
				TotalDifficulty: "0x3",
			},
			errString: "could not get parent execution block",
		},
		{
			name:     "parent execution block invalid TD",
			paramsTd: "2",
			currentPowBlock: &pb.ExecutionBlock{
				Hash: common.BytesToHash([]byte("a")),
				Header: gethtypes.Header{
					ParentHash: common.BytesToHash([]byte("b")),
				},
				TotalDifficulty: "0x3",
			},
			parentPowBlock: &pb.ExecutionBlock{
				Hash: common.BytesToHash([]byte("b")),
				Header: gethtypes.Header{
					ParentHash: common.BytesToHash([]byte("c")),
				},
				TotalDifficulty: "1",
			},
			errString: "could not convert total difficulty to uint256",
		},
		{
			name:     "happy case",
			paramsTd: "2",
			currentPowBlock: &pb.ExecutionBlock{
				Hash: common.BytesToHash([]byte("a")),
				Header: gethtypes.Header{
					ParentHash: common.BytesToHash([]byte("b")),
				},
				TotalDifficulty: "0x3",
			},
			parentPowBlock: &pb.ExecutionBlock{
				Hash: common.BytesToHash([]byte("b")),
				Header: gethtypes.Header{
					ParentHash: common.BytesToHash([]byte("c")),
				},
				TotalDifficulty: "0x1",
			},
			wantExists:            true,
			wantTerminalBlockHash: common.BytesToHash([]byte("a")).Bytes(),
		},
		{
			name:     "ttd not reached",
			paramsTd: "3",
			currentPowBlock: &pb.ExecutionBlock{
				Hash: common.BytesToHash([]byte("a")),
				Header: gethtypes.Header{
					ParentHash: common.BytesToHash([]byte("b")),
				},
				TotalDifficulty: "0x2",
			},
			parentPowBlock: &pb.ExecutionBlock{
				Hash: common.BytesToHash([]byte("b")),
				Header: gethtypes.Header{
					ParentHash: common.BytesToHash([]byte("c")),
				},
				TotalDifficulty: "0x1",
			},
		},
	}
	for _, tt := range tests {
		t.Run(tt.name, func(t *testing.T) {
			cfg := params.BeaconConfig().Copy()
			cfg.TerminalTotalDifficulty = tt.paramsTd
			params.OverrideBeaconConfig(cfg)
			var m map[[32]byte]*pb.ExecutionBlock
			if tt.parentPowBlock != nil {
				m = map[[32]byte]*pb.ExecutionBlock{
					tt.parentPowBlock.Hash: tt.parentPowBlock,
				}
			}
			client := mocks.EngineClient{
				ErrLatestExecBlock: tt.errLatestExecutionBlk,
				ExecutionBlock:     tt.currentPowBlock,
				BlockByHashMap:     m,
			}
			b, e, err := client.GetTerminalBlockHash(context.Background())
			if tt.errString != "" {
				require.ErrorContains(t, tt.errString, err)
			} else {
				require.NoError(t, err)
				require.DeepEqual(t, tt.wantExists, e)
				require.DeepEqual(t, tt.wantTerminalBlockHash, b)
			}
		})
	}
}

func Test_tDStringToUint256(t *testing.T) {
	i, err := tDStringToUint256("0x0")
	require.NoError(t, err)
	require.DeepEqual(t, uint256.NewInt(0), i)

	i, err = tDStringToUint256("0x10000")
	require.NoError(t, err)
	require.DeepEqual(t, uint256.NewInt(65536), i)

	_, err = tDStringToUint256("100")
	require.ErrorContains(t, "hex string without 0x prefix", err)

	_, err = tDStringToUint256("0xzzzzzz")
	require.ErrorContains(t, "invalid hex string", err)

	_, err = tDStringToUint256("0xFFFFFFFFFFFFFFFFFFFFFFFFFFFFFFFFFFFFFFFFFFFFFFFFFFFFFFFFFFFFFFFF" +
		"FFFFFFFFFFFFFFFFFFFFFFFFFFFFFFFFFFFFFFFFFFFFFFFFFFFFFFFFFFFFFFFFFFFFFFFFFFFFFFFFFFFFFFFFFFFFF")
	require.ErrorContains(t, "hex number > 256 bits", err)
}

func TestReconstructFullBellatrixBlock(t *testing.T) {
	ctx := context.Background()
	t.Run("nil block", func(t *testing.T) {
		service := &Service{}

		_, err := service.ReconstructFullBellatrixBlock(ctx, nil)
		require.ErrorContains(t, "nil data", err)
	})
	t.Run("only blinded block", func(t *testing.T) {
		want := "can only reconstruct block from blinded block format"
		service := &Service{}
		bellatrixBlock := util.NewBeaconBlockBellatrix()
		wrapped, err := wrapper.WrappedSignedBeaconBlock(bellatrixBlock)
		require.NoError(t, err)
		_, err = service.ReconstructFullBellatrixBlock(ctx, wrapped)
		require.ErrorContains(t, want, err)
	})
	t.Run("properly reconstructs block with correct payload", func(t *testing.T) {
		fix := fixtures()
		payload, ok := fix["ExecutionPayload"].(*pb.ExecutionPayload)
		require.Equal(t, true, ok)

		jsonPayload := make(map[string]interface{})
		tx := types.NewTransaction(
			0,
			common.HexToAddress("095e7baea6a6c7c4c2dfeb977efac326af552d87"),
			big.NewInt(0), 0, big.NewInt(0),
			nil,
		)
		txs := []*types.Transaction{tx}
		encodedBinaryTxs := make([][]byte, 1)
		var err error
		encodedBinaryTxs[0], err = txs[0].MarshalBinary()
		require.NoError(t, err)
		payload.Transactions = encodedBinaryTxs
		jsonPayload["transactions"] = txs
		num := big.NewInt(1)
		encodedNum := hexutil.EncodeBig(num)
		jsonPayload["hash"] = hexutil.Encode(payload.BlockHash)
		jsonPayload["number"] = encodedNum
		jsonPayload["difficulty"] = encodedNum
		jsonPayload["size"] = encodedNum
		jsonPayload["baseFeePerGas"] = encodedNum

		header, err := bellatrix.PayloadToHeader(payload)
		require.NoError(t, err)

		srv := httptest.NewServer(http.HandlerFunc(func(w http.ResponseWriter, r *http.Request) {
			w.Header().Set("Content-Type", "application/json")
			defer func() {
				require.NoError(t, r.Body.Close())
			}()
			respJSON := map[string]interface{}{
				"jsonrpc": "2.0",
				"id":      1,
				"result":  jsonPayload,
			}
			require.NoError(t, json.NewEncoder(w).Encode(respJSON))
		}))
		defer srv.Close()

		rpcClient, err := rpc.DialHTTP(srv.URL)
		require.NoError(t, err)
		defer rpcClient.Close()

		service := &Service{}
		service.rpcClient = rpcClient
		blindedBlock := util.NewBlindedBeaconBlockBellatrix()

		blindedBlock.Block.Body.ExecutionPayloadHeader = header
		wrapped, err := wrapper.WrappedSignedBeaconBlock(blindedBlock)
		require.NoError(t, err)
		reconstructed, err := service.ReconstructFullBellatrixBlock(ctx, wrapped)
		require.NoError(t, err)

		got, err := reconstructed.Block().Body().ExecutionPayload()
		require.NoError(t, err)
		require.DeepEqual(t, payload, got)
	})
}

func TestExchangeTransitionConfiguration(t *testing.T) {
	fix := fixtures()
	ctx := context.Background()
	t.Run("wrong terminal block hash", func(t *testing.T) {
		request, ok := fix["TransitionConfiguration"].(*pb.TransitionConfiguration)
		require.Equal(t, true, ok)
		resp, ok := proto.Clone(request).(*pb.TransitionConfiguration)
		require.Equal(t, true, ok)

		srv := httptest.NewServer(http.HandlerFunc(func(w http.ResponseWriter, r *http.Request) {
			w.Header().Set("Content-Type", "application/json")
			defer func() {
				require.NoError(t, r.Body.Close())
			}()

			// Change the terminal block hash.
			h := common.BytesToHash([]byte("foo"))
			resp.TerminalBlockHash = h[:]
			respJSON := map[string]interface{}{
				"jsonrpc": "2.0",
				"id":      1,
				"result":  resp,
			}
			require.NoError(t, json.NewEncoder(w).Encode(respJSON))
		}))
		defer srv.Close()

		rpcClient, err := rpc.DialHTTP(srv.URL)
		require.NoError(t, err)
		defer rpcClient.Close()

		service := &Service{}
		service.rpcClient = rpcClient

		err = service.ExchangeTransitionConfiguration(ctx, request)
		require.Equal(t, true, errors.Is(err, ErrConfigMismatch))
	})
	t.Run("wrong terminal total difficulty", func(t *testing.T) {
		request, ok := fix["TransitionConfiguration"].(*pb.TransitionConfiguration)
		require.Equal(t, true, ok)
		resp, ok := proto.Clone(request).(*pb.TransitionConfiguration)
		require.Equal(t, true, ok)

		srv := httptest.NewServer(http.HandlerFunc(func(w http.ResponseWriter, r *http.Request) {
			w.Header().Set("Content-Type", "application/json")
			defer func() {
				require.NoError(t, r.Body.Close())
			}()

			// Change the terminal block hash.
			resp.TerminalTotalDifficulty = "0x1"
			respJSON := map[string]interface{}{
				"jsonrpc": "2.0",
				"id":      1,
				"result":  resp,
			}
			require.NoError(t, json.NewEncoder(w).Encode(respJSON))
		}))
		defer srv.Close()

		rpcClient, err := rpc.DialHTTP(srv.URL)
		require.NoError(t, err)
		defer rpcClient.Close()

		service := &Service{}
		service.rpcClient = rpcClient

		err = service.ExchangeTransitionConfiguration(ctx, request)
		require.Equal(t, true, errors.Is(err, ErrConfigMismatch))
	})
}

type customError struct {
	code    int
	timeout bool
}

func (c *customError) ErrorCode() int {
	return c.code
}

func (*customError) Error() string {
	return "something went wrong"
}

func (c *customError) Timeout() bool {
	return c.timeout
}

type dataError struct {
	code int
	data interface{}
}

func (c *dataError) ErrorCode() int {
	return c.code
}

func (*dataError) Error() string {
	return "something went wrong"
}

func (c *dataError) ErrorData() interface{} {
	return c.data
}

func Test_handleRPCError(t *testing.T) {
	got := handleRPCError(nil)
	require.Equal(t, true, got == nil)

	var tests = []struct {
		name             string
		expected         error
		expectedContains string
		given            error
	}{
		{
			name:             "not an rpc error",
			expectedContains: "got an unexpected error",
			given:            errors.New("foo"),
		},
		{
			name:             "HTTP times out",
			expectedContains: ErrHTTPTimeout.Error(),
			given:            &customError{timeout: true},
		},
		{
			name:             "ErrParse",
			expectedContains: ErrParse.Error(),
			given:            &customError{code: -32700},
		},
		{
			name:             "ErrInvalidRequest",
			expectedContains: ErrInvalidRequest.Error(),
			given:            &customError{code: -32600},
		},
		{
			name:             "ErrMethodNotFound",
			expectedContains: ErrMethodNotFound.Error(),
			given:            &customError{code: -32601},
		},
		{
			name:             "ErrInvalidParams",
			expectedContains: ErrInvalidParams.Error(),
			given:            &customError{code: -32602},
		},
		{
			name:             "ErrInternal",
			expectedContains: ErrInternal.Error(),
			given:            &customError{code: -32603},
		},
		{
			name:             "ErrUnknownPayload",
			expectedContains: ErrUnknownPayload.Error(),
			given:            &customError{code: -38001},
		},
		{
			name:             "ErrInvalidForkchoiceState",
			expectedContains: ErrInvalidForkchoiceState.Error(),
			given:            &customError{code: -38002},
		},
		{
			name:             "ErrInvalidPayloadAttributes",
			expectedContains: ErrInvalidPayloadAttributes.Error(),
			given:            &customError{code: -38003},
		},
		{
			name:             "ErrServer unexpected no data",
			expectedContains: "got an unexpected error",
			given:            &customError{code: -32000},
		},
		{
			name:             "ErrServer with data",
			expectedContains: ErrServer.Error(),
			given:            &dataError{code: -32000, data: 5},
		},
	}
	for _, tt := range tests {
		t.Run(tt.name, func(t *testing.T) {
			got := handleRPCError(tt.given)
			require.ErrorContains(t, tt.expectedContains, got)
		})
	}
}

func newTestIPCServer(t *testing.T) *rpc.Server {
	server := rpc.NewServer()
	err := server.RegisterName("engine", new(testEngineService))
	require.NoError(t, err)
	err = server.RegisterName("eth", new(testEngineService))
	require.NoError(t, err)
	return server
}

func fixtures() map[string]interface{} {
	foo := bytesutil.ToBytes32([]byte("foo"))
	bar := bytesutil.PadTo([]byte("bar"), 20)
	baz := bytesutil.PadTo([]byte("baz"), 256)
	baseFeePerGas := big.NewInt(12345)
	executionPayloadFixture := &pb.ExecutionPayload{
		ParentHash:    foo[:],
		FeeRecipient:  bar,
		StateRoot:     foo[:],
		ReceiptsRoot:  foo[:],
		LogsBloom:     baz,
		PrevRandao:    foo[:],
		BlockNumber:   1,
		GasLimit:      1,
		GasUsed:       1,
		Timestamp:     1,
		ExtraData:     foo[:],
		BaseFeePerGas: bytesutil.PadTo(baseFeePerGas.Bytes(), fieldparams.RootLength),
		BlockHash:     foo[:],
		Transactions:  [][]byte{foo[:]},
	}
	parent := bytesutil.PadTo([]byte("parentHash"), fieldparams.RootLength)
	sha3Uncles := bytesutil.PadTo([]byte("sha3Uncles"), fieldparams.RootLength)
	miner := bytesutil.PadTo([]byte("miner"), fieldparams.FeeRecipientLength)
	stateRoot := bytesutil.PadTo([]byte("stateRoot"), fieldparams.RootLength)
	transactionsRoot := bytesutil.PadTo([]byte("transactionsRoot"), fieldparams.RootLength)
	receiptsRoot := bytesutil.PadTo([]byte("receiptsRoot"), fieldparams.RootLength)
	logsBloom := bytesutil.PadTo([]byte("logs"), fieldparams.LogsBloomLength)
	executionBlock := &pb.ExecutionBlock{
		Header: gethtypes.Header{
			ParentHash:  common.BytesToHash(parent),
			UncleHash:   common.BytesToHash(sha3Uncles),
			Coinbase:    common.BytesToAddress(miner),
			Root:        common.BytesToHash(stateRoot),
			TxHash:      common.BytesToHash(transactionsRoot),
			ReceiptHash: common.BytesToHash(receiptsRoot),
			Bloom:       gethtypes.BytesToBloom(logsBloom),
			Difficulty:  big.NewInt(1),
			Number:      big.NewInt(2),
			GasLimit:    3,
			GasUsed:     4,
			Time:        5,
			Extra:       []byte("extra"),
			MixDigest:   common.BytesToHash([]byte("mix")),
			Nonce:       gethtypes.EncodeNonce(6),
			BaseFee:     big.NewInt(7),
		},
	}
	status := &pb.PayloadStatus{
		Status:          pb.PayloadStatus_VALID,
		LatestValidHash: foo[:],
		ValidationError: "",
	}
	id := pb.PayloadIDBytes([8]byte{1, 0, 0, 0, 0, 0, 0, 0})
	forkChoiceResp := &ForkchoiceUpdatedResponse{
		Status:    status,
		PayloadId: &id,
	}
	forkChoiceSyncingResp := &ForkchoiceUpdatedResponse{
		Status: &pb.PayloadStatus{
			Status:          pb.PayloadStatus_SYNCING,
			LatestValidHash: nil,
		},
		PayloadId: &id,
	}
	forkChoiceAcceptedResp := &ForkchoiceUpdatedResponse{
		Status: &pb.PayloadStatus{
			Status:          pb.PayloadStatus_ACCEPTED,
			LatestValidHash: nil,
		},
		PayloadId: &id,
	}
	forkChoiceInvalidResp := &ForkchoiceUpdatedResponse{
		Status: &pb.PayloadStatus{
			Status:          pb.PayloadStatus_INVALID,
			LatestValidHash: bytesutil.PadTo([]byte("latestValidHash"), 32),
		},
		PayloadId: &id,
	}
	b, _ := new(big.Int).SetString(params.BeaconConfig().TerminalTotalDifficulty, 10)
	ttd, _ := uint256.FromBig(b)
	transitionCfg := &pb.TransitionConfiguration{
		TerminalBlockHash:       params.BeaconConfig().TerminalBlockHash[:],
		TerminalTotalDifficulty: ttd.Hex(),
		TerminalBlockNumber:     big.NewInt(0).Bytes(),
	}
	validStatus := &pb.PayloadStatus{
		Status:          pb.PayloadStatus_VALID,
		LatestValidHash: foo[:],
		ValidationError: "",
	}
	inValidBlockHashStatus := &pb.PayloadStatus{
		Status:          pb.PayloadStatus_INVALID_BLOCK_HASH,
		LatestValidHash: nil,
	}
	acceptedStatus := &pb.PayloadStatus{
		Status:          pb.PayloadStatus_ACCEPTED,
		LatestValidHash: nil,
	}
	syncingStatus := &pb.PayloadStatus{
		Status:          pb.PayloadStatus_SYNCING,
		LatestValidHash: nil,
	}
	invalidStatus := &pb.PayloadStatus{
		Status:          pb.PayloadStatus_INVALID,
		LatestValidHash: foo[:],
	}
	unknownStatus := &pb.PayloadStatus{
		Status:          pb.PayloadStatus_UNKNOWN,
		LatestValidHash: foo[:],
	}
	return map[string]interface{}{
		"ExecutionBlock":                    executionBlock,
		"ExecutionPayload":                  executionPayloadFixture,
		"ValidPayloadStatus":                validStatus,
		"InvalidBlockHashStatus":            inValidBlockHashStatus,
		"AcceptedStatus":                    acceptedStatus,
		"SyncingStatus":                     syncingStatus,
		"InvalidStatus":                     invalidStatus,
		"UnknownStatus":                     unknownStatus,
		"ForkchoiceUpdatedResponse":         forkChoiceResp,
		"ForkchoiceUpdatedSyncingResponse":  forkChoiceSyncingResp,
		"ForkchoiceUpdatedAcceptedResponse": forkChoiceAcceptedResp,
		"ForkchoiceUpdatedInvalidResponse":  forkChoiceInvalidResp,
		"TransitionConfiguration":           transitionCfg,
	}
}

type testEngineService struct{}

func (*testEngineService) NoArgsRets() {}

func (*testEngineService) GetBlockByHash(
	_ context.Context, _ common.Hash, _ bool,
) *pb.ExecutionBlock {
	fix := fixtures()
	item, ok := fix["ExecutionBlock"].(*pb.ExecutionBlock)
	if !ok {
		panic("not found")
	}
	return item
}

func (*testEngineService) GetBlockByNumber(
	_ context.Context, _ string, _ bool,
) *pb.ExecutionBlock {
	fix := fixtures()
	item, ok := fix["ExecutionBlock"].(*pb.ExecutionBlock)
	if !ok {
		panic("not found")
	}
	return item
}

func (*testEngineService) GetPayloadV1(
	_ context.Context, _ pb.PayloadIDBytes,
) *pb.ExecutionPayload {
	fix := fixtures()
	item, ok := fix["ExecutionPayload"].(*pb.ExecutionPayload)
	if !ok {
		panic("not found")
	}
	return item
}

func (*testEngineService) ExchangeTransitionConfigurationV1(
	_ context.Context, _ *pb.TransitionConfiguration,
) *pb.TransitionConfiguration {
	fix := fixtures()
	item, ok := fix["TransitionConfiguration"].(*pb.TransitionConfiguration)
	if !ok {
		panic("not found")
	}
	return item
}

func (*testEngineService) ForkchoiceUpdatedV1(
	_ context.Context, _ *pb.ForkchoiceState, _ *pb.PayloadAttributes,
) *ForkchoiceUpdatedResponse {
	fix := fixtures()
	item, ok := fix["ForkchoiceUpdatedResponse"].(*ForkchoiceUpdatedResponse)
	if !ok {
		panic("not found")
	}
	item.Status.Status = pb.PayloadStatus_VALID
	return item
}

func (*testEngineService) NewPayloadV1(
	_ context.Context, _ *pb.ExecutionPayload,
) *pb.PayloadStatus {
	fix := fixtures()
	item, ok := fix["ValidPayloadStatus"].(*pb.PayloadStatus)
	if !ok {
		panic("not found")
	}
	return item
}

func forkchoiceUpdateSetup(t *testing.T, fcs *pb.ForkchoiceState, att *pb.PayloadAttributes, res *ForkchoiceUpdatedResponse) *Service {
	srv := httptest.NewServer(http.HandlerFunc(func(w http.ResponseWriter, r *http.Request) {
		w.Header().Set("Content-Type", "application/json")
		defer func() {
			require.NoError(t, r.Body.Close())
		}()
		enc, err := io.ReadAll(r.Body)
		require.NoError(t, err)
		jsonRequestString := string(enc)

		forkChoiceStateReq, err := json.Marshal(fcs)
		require.NoError(t, err)
		payloadAttrsReq, err := json.Marshal(att)
		require.NoError(t, err)

		// We expect the JSON string RPC request contains the right arguments.
		require.Equal(t, true, strings.Contains(
			jsonRequestString, string(forkChoiceStateReq),
		))
		require.Equal(t, true, strings.Contains(
			jsonRequestString, string(payloadAttrsReq),
		))
		resp := map[string]interface{}{
			"jsonrpc": "2.0",
			"id":      1,
			"result":  res,
		}
		err = json.NewEncoder(w).Encode(resp)
		require.NoError(t, err)
	}))

	rpcClient, err := rpc.DialHTTP(srv.URL)
	require.NoError(t, err)

	service := &Service{}
	service.rpcClient = rpcClient
	return service
}

func newPayloadSetup(t *testing.T, status *pb.PayloadStatus, payload *pb.ExecutionPayload) *Service {
	srv := httptest.NewServer(http.HandlerFunc(func(w http.ResponseWriter, r *http.Request) {
		w.Header().Set("Content-Type", "application/json")
		defer func() {
			require.NoError(t, r.Body.Close())
		}()
		enc, err := io.ReadAll(r.Body)
		require.NoError(t, err)
		jsonRequestString := string(enc)

		reqArg, err := json.Marshal(payload)
		require.NoError(t, err)

		// We expect the JSON string RPC request contains the right arguments.
		require.Equal(t, true, strings.Contains(
			jsonRequestString, string(reqArg),
		))
		resp := map[string]interface{}{
			"jsonrpc": "2.0",
			"id":      1,
			"result":  status,
		}
		err = json.NewEncoder(w).Encode(resp)
		require.NoError(t, err)
	}))

	rpcClient, err := rpc.DialHTTP(srv.URL)
	require.NoError(t, err)

	service := &Service{}
	service.rpcClient = rpcClient
	return service
}<|MERGE_RESOLUTION|>--- conflicted
+++ resolved
@@ -12,12 +12,8 @@
 	"testing"
 
 	"github.com/ethereum/go-ethereum/common"
-<<<<<<< HEAD
 	"github.com/ethereum/go-ethereum/common/hexutil"
-	"github.com/ethereum/go-ethereum/core/types"
-=======
 	gethtypes "github.com/ethereum/go-ethereum/core/types"
->>>>>>> b67c8859
 	"github.com/ethereum/go-ethereum/rpc"
 	"github.com/holiman/uint256"
 	"github.com/pkg/errors"
@@ -583,13 +579,13 @@
 		require.Equal(t, true, ok)
 
 		jsonPayload := make(map[string]interface{})
-		tx := types.NewTransaction(
+		tx := gethtypes.NewTransaction(
 			0,
 			common.HexToAddress("095e7baea6a6c7c4c2dfeb977efac326af552d87"),
 			big.NewInt(0), 0, big.NewInt(0),
 			nil,
 		)
-		txs := []*types.Transaction{tx}
+		txs := []*gethtypes.Transaction{tx}
 		encodedBinaryTxs := make([][]byte, 1)
 		var err error
 		encodedBinaryTxs[0], err = txs[0].MarshalBinary()
