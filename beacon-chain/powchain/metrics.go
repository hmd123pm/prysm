--- conflicted
+++ resolved
@@ -31,23 +31,6 @@
 			Buckets: []float64{25, 50, 100, 200, 500, 1000, 2000, 4000},
 		},
 	)
-<<<<<<< HEAD
-	executionBlockByHashWithTxsLatency = promauto.NewHistogram(
-		prometheus.HistogramOpts{
-			Name:    "execution_block_by_hash_with_txs_latency_milliseconds",
-			Help:    "Captures RPC latency for retrieving in milliseconds",
-			Buckets: []float64{1, 2, 5, 10, 20, 50, 100, 200, 500, 1000},
-		},
-	)
-	executionPayloadReconstructionLatency = promauto.NewHistogram(
-		prometheus.HistogramOpts{
-			Name:    "execution_payload_reconstruction_latency_milliseconds",
-			Help:    "Captures RPC latency for retrieving in milliseconds",
-			Buckets: []float64{1, 2, 5, 10, 20, 50, 100, 200, 500, 1000},
-		},
-	)
-=======
->>>>>>> 74ee0ede
 	reconstructedExecutionPayloadCount = promauto.NewCounter(prometheus.CounterOpts{
 		Name: "reconstructed_execution_payload_count",
 		Help: "Count the number of execution payloads that are reconstructed using JSON-RPC from payload headers",
