--- conflicted
+++ resolved
@@ -528,11 +528,7 @@
 		if err != nil {
 			return nil, status.Errorf(codes.Internal, "Could not pre compute attestations: %v", err)
 		}
-<<<<<<< HEAD
-	case version.Altair, version.Bellatrix, version.Capella, version.EIP4844:
-=======
 	} else if beaconState.Version() >= version.Altair {
->>>>>>> b6a32c05
 		v, b, err = altair.InitializePrecomputeValidators(ctx, beaconState)
 		if err != nil {
 			return nil, status.Errorf(codes.Internal, "Could not set up altair pre compute instance: %v", err)
@@ -697,11 +693,7 @@
 			return nil, err
 		}
 		validatorSummary = vp
-<<<<<<< HEAD
-	case version.Altair, version.Bellatrix, version.Capella, version.EIP4844:
-=======
 	} else if headState.Version() >= version.Altair {
->>>>>>> b6a32c05
 		vp, bp, err := altair.InitializePrecomputeValidators(ctx, headState)
 		if err != nil {
 			return nil, err
@@ -874,11 +866,7 @@
 		if err != nil {
 			return nil, status.Errorf(codes.Internal, "Could not pre compute attestations: %v", err)
 		}
-<<<<<<< HEAD
-	case version.Altair, version.Bellatrix, version.Capella, version.EIP4844:
-=======
 	} else if st.Version() >= version.Altair {
->>>>>>> b6a32c05
 		v, bal, err = altair.InitializePrecomputeValidators(ctx, st)
 		if err != nil {
 			return nil, status.Errorf(codes.Internal, "Could not set up altair pre compute instance: %v", err)
