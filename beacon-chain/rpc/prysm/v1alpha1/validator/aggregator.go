package validator

import (
	"context"

	"github.com/prysmaticlabs/prysm/v5/beacon-chain/cache"
	"github.com/prysmaticlabs/prysm/v5/beacon-chain/core/helpers"
	"github.com/prysmaticlabs/prysm/v5/beacon-chain/rpc/core"
	"github.com/prysmaticlabs/prysm/v5/config/features"
	"github.com/prysmaticlabs/prysm/v5/config/params"
	"github.com/prysmaticlabs/prysm/v5/consensus-types/primitives"
	"github.com/prysmaticlabs/prysm/v5/encoding/bytesutil"
	"github.com/prysmaticlabs/prysm/v5/monitoring/tracing/trace"
	ethpb "github.com/prysmaticlabs/prysm/v5/proto/prysm/v1alpha1"
	"github.com/prysmaticlabs/prysm/v5/time/slots"
	"google.golang.org/grpc/codes"
	"google.golang.org/grpc/status"
)

// SubmitAggregateSelectionProof is called by a validator when its assigned to be an aggregator.
// The aggregator submits the selection proof to obtain the aggregated attestation
// object to sign over.
func (vs *Server) SubmitAggregateSelectionProof(ctx context.Context, req *ethpb.AggregateSelectionRequest) (*ethpb.AggregateSelectionResponse, error) {
	ctx, span := trace.StartSpan(ctx, "AggregatorServer.SubmitAggregateSelectionProof")
	defer span.End()
	span.SetAttributes(trace.Int64Attribute("slot", int64(req.Slot)))

	indexInCommittee, validatorIndex, err := vs.processAggregateSelection(ctx, req)
	if err != nil {
		return nil, err
	}
<<<<<<< HEAD

	// Check if the validator is an aggregator
	isAggregator, err := helpers.IsAggregator(uint64(len(committee)), req.SlotSignature)
	if err != nil {
		return nil, status.Errorf(codes.Internal, "Could not get aggregator status: %v", err)
	}
	if !isAggregator {
		return nil, status.Errorf(codes.InvalidArgument, "Validator is not an aggregator")
	}

	var atts []*ethpb.Attestation

	if features.Get().EnableExperimentalAttestationPool {
		atts = cache.GetBySlotAndCommitteeIndex[*ethpb.Attestation](vs.AttestationCache, req.Slot, req.CommitteeIndex)
	} else {
		atts = vs.AttPool.AggregatedAttestationsBySlotIndex(ctx, req.Slot, req.CommitteeIndex)
		// Filter out the best aggregated attestation (ie. the one with the most aggregated bits).
=======
	atts := vs.AttPool.AggregatedAttestationsBySlotIndex(ctx, req.Slot, req.CommitteeIndex)
	// Filter out the best aggregated attestation (ie. the one with the most aggregated bits).
	if len(atts) == 0 {
		atts = vs.AttPool.UnaggregatedAttestationsBySlotIndex(ctx, req.Slot, req.CommitteeIndex)
>>>>>>> 2e291645
		if len(atts) == 0 {
			atts = vs.AttPool.UnaggregatedAttestationsBySlotIndex(ctx, req.Slot, req.CommitteeIndex)
		}
	}
<<<<<<< HEAD

	if len(atts) == 0 {
		return nil, status.Errorf(codes.NotFound, "Could not find attestation for slot and committee in pool")
	}

	var indexInCommittee uint64
	for i, idx := range committee {
		if idx == validatorIndex {
			indexInCommittee = uint64(i)
		}
	}

=======
>>>>>>> 2e291645
	best := bestAggregate(atts, req.CommitteeIndex, indexInCommittee)
	attAndProof := &ethpb.AggregateAttestationAndProof{
		Aggregate:       best,
		SelectionProof:  req.SlotSignature,
		AggregatorIndex: validatorIndex,
	}
	return &ethpb.AggregateSelectionResponse{AggregateAndProof: attAndProof}, nil
}

// SubmitAggregateSelectionProofElectra is called by a validator when its assigned to be an aggregator.
// The aggregator submits the selection proof to obtain the aggregated attestation
// object to sign over.
func (vs *Server) SubmitAggregateSelectionProofElectra(
	ctx context.Context,
	req *ethpb.AggregateSelectionRequest,
) (*ethpb.AggregateSelectionElectraResponse, error) {
	ctx, span := trace.StartSpan(ctx, "AggregatorServer.SubmitAggregateSelectionProofElectra")
	defer span.End()
	span.SetAttributes(trace.Int64Attribute("slot", int64(req.Slot)))

	indexInCommittee, validatorIndex, err := vs.processAggregateSelection(ctx, req)
	if err != nil {
		return nil, err
	}
	atts := vs.AttPool.AggregatedAttestationsBySlotIndexElectra(ctx, req.Slot, req.CommitteeIndex)
	if len(atts) == 0 {
		atts = vs.AttPool.UnaggregatedAttestationsBySlotIndexElectra(ctx, req.Slot, req.CommitteeIndex)
		if len(atts) == 0 {
			return nil, status.Errorf(codes.NotFound, "No attestations found in pool")
		}
	}
	best := bestAggregate(atts, req.CommitteeIndex, indexInCommittee)
	attAndProof := &ethpb.AggregateAttestationAndProofElectra{
		Aggregate:       best,
		SelectionProof:  req.SlotSignature,
		AggregatorIndex: validatorIndex,
	}
	return &ethpb.AggregateSelectionElectraResponse{AggregateAndProof: attAndProof}, nil
}

func (vs *Server) processAggregateSelection(ctx context.Context, req *ethpb.AggregateSelectionRequest) (uint64, primitives.ValidatorIndex, error) {
	if vs.SyncChecker.Syncing() {
		return 0, 0, status.Errorf(codes.Unavailable, "Syncing to latest head, not ready to respond")
	}

	// An optimistic validator MUST NOT participate in attestation
	// (i.e., sign across the DOMAIN_BEACON_ATTESTER, DOMAIN_SELECTION_PROOF or DOMAIN_AGGREGATE_AND_PROOF domains).
	if err := vs.optimisticStatus(ctx); err != nil {
		return 0, 0, err
	}

	st, err := vs.HeadFetcher.HeadStateReadOnly(ctx)
	if err != nil {
		return 0, 0, status.Errorf(codes.Internal, "Could not determine head state: %v", err)
	}

	validatorIndex, exists := st.ValidatorIndexByPubkey(bytesutil.ToBytes48(req.PublicKey))
	if !exists {
		return 0, 0, status.Error(codes.Internal, "Could not locate validator index in DB")
	}

	epoch := slots.ToEpoch(req.Slot)
	activeValidatorIndices, err := helpers.ActiveValidatorIndices(ctx, st, epoch)
	if err != nil {
		return 0, 0, status.Errorf(codes.Internal, "Could not get validators: %v", err)
	}
	seed, err := helpers.Seed(st, epoch, params.BeaconConfig().DomainBeaconAttester)
	if err != nil {
		return 0, 0, status.Errorf(codes.Internal, "Could not get seed: %v", err)
	}
	committee, err := helpers.BeaconCommittee(ctx, activeValidatorIndices, seed, req.Slot, req.CommitteeIndex)
	if err != nil {
		return 0, 0, err
	}

	// Check if the validator is an aggregator
	isAggregator, err := helpers.IsAggregator(uint64(len(committee)), req.SlotSignature)
	if err != nil {
		return 0, 0, status.Errorf(codes.Internal, "Could not get aggregator status: %v", err)
	}
	if !isAggregator {
<<<<<<< HEAD
		return nil, status.Errorf(codes.InvalidArgument, "Validator is not an aggregator")
	}

	var atts []*ethpb.AttestationElectra

	if features.Get().EnableExperimentalAttestationPool {
		atts = cache.GetBySlotAndCommitteeIndex[*ethpb.AttestationElectra](vs.AttestationCache, req.Slot, req.CommitteeIndex)
	} else {
		atts = vs.AttPool.AggregatedAttestationsBySlotIndexElectra(ctx, req.Slot, req.CommitteeIndex)
		if len(atts) == 0 {
			atts = vs.AttPool.UnaggregatedAttestationsBySlotIndexElectra(ctx, req.Slot, req.CommitteeIndex)
		}
=======
		return 0, 0, status.Errorf(codes.InvalidArgument, "Validator is not an aggregator")
>>>>>>> 2e291645
	}

	if len(atts) == 0 {
		return nil, status.Errorf(codes.NotFound, "No attestations found in pool")
	}

	var indexInCommittee uint64
	for i, idx := range committee {
		if idx == validatorIndex {
			indexInCommittee = uint64(i)
		}
	}
	return indexInCommittee, validatorIndex, nil
}

// SubmitSignedAggregateSelectionProof is called by a validator to broadcast a signed
// aggregated and proof object.
func (vs *Server) SubmitSignedAggregateSelectionProof(
	ctx context.Context,
	req *ethpb.SignedAggregateSubmitRequest,
) (*ethpb.SignedAggregateSubmitResponse, error) {
	if err := vs.CoreService.SubmitSignedAggregateSelectionProof(ctx, req.SignedAggregateAndProof); err != nil {
		return nil, status.Errorf(core.ErrorReasonToGRPC(err.Reason), "Could not submit aggregate: %v", err.Err)
	}
	return &ethpb.SignedAggregateSubmitResponse{}, nil
}

// SubmitSignedAggregateSelectionProofElectra is called by a validator to broadcast a signed
// aggregated and proof object.
func (vs *Server) SubmitSignedAggregateSelectionProofElectra(
	ctx context.Context,
	req *ethpb.SignedAggregateSubmitElectraRequest,
) (*ethpb.SignedAggregateSubmitResponse, error) {
	if err := vs.CoreService.SubmitSignedAggregateSelectionProof(ctx, req.SignedAggregateAndProof); err != nil {
		return nil, status.Errorf(core.ErrorReasonToGRPC(err.Reason), "Could not submit aggregate: %v", err.Err)
	}
	return &ethpb.SignedAggregateSubmitResponse{}, nil
}

func bestAggregate[T ethpb.Att](atts []T, committeeIndex primitives.CommitteeIndex, indexInCommittee uint64) T {
	best := atts[0]
	for _, a := range atts[1:] {
		// The aggregator should prefer an attestation that they have signed. We check this by
		// looking at the attestation's committee index against the validator's committee index
		// and check the aggregate bits to ensure the validator's index is set.
		if a.CommitteeBitsVal().BitAt(uint64(committeeIndex)) &&
			a.GetAggregationBits().BitAt(indexInCommittee) &&
			(!best.GetAggregationBits().BitAt(indexInCommittee) ||
				a.GetAggregationBits().Count() > best.GetAggregationBits().Count()) {
			best = a
		}

		// If the "best" still doesn't contain the validator's index, check the aggregation bits to
		// choose the attestation with the most bits set.
		if !best.GetAggregationBits().BitAt(indexInCommittee) &&
			a.GetAggregationBits().Count() > best.GetAggregationBits().Count() {
			best = a
		}
	}
	return best
}<|MERGE_RESOLUTION|>--- conflicted
+++ resolved
@@ -29,16 +29,6 @@
 	if err != nil {
 		return nil, err
 	}
-<<<<<<< HEAD
-
-	// Check if the validator is an aggregator
-	isAggregator, err := helpers.IsAggregator(uint64(len(committee)), req.SlotSignature)
-	if err != nil {
-		return nil, status.Errorf(codes.Internal, "Could not get aggregator status: %v", err)
-	}
-	if !isAggregator {
-		return nil, status.Errorf(codes.InvalidArgument, "Validator is not an aggregator")
-	}
 
 	var atts []*ethpb.Attestation
 
@@ -46,32 +36,14 @@
 		atts = cache.GetBySlotAndCommitteeIndex[*ethpb.Attestation](vs.AttestationCache, req.Slot, req.CommitteeIndex)
 	} else {
 		atts = vs.AttPool.AggregatedAttestationsBySlotIndex(ctx, req.Slot, req.CommitteeIndex)
-		// Filter out the best aggregated attestation (ie. the one with the most aggregated bits).
-=======
-	atts := vs.AttPool.AggregatedAttestationsBySlotIndex(ctx, req.Slot, req.CommitteeIndex)
-	// Filter out the best aggregated attestation (ie. the one with the most aggregated bits).
-	if len(atts) == 0 {
-		atts = vs.AttPool.UnaggregatedAttestationsBySlotIndex(ctx, req.Slot, req.CommitteeIndex)
->>>>>>> 2e291645
 		if len(atts) == 0 {
 			atts = vs.AttPool.UnaggregatedAttestationsBySlotIndex(ctx, req.Slot, req.CommitteeIndex)
 		}
 	}
-<<<<<<< HEAD
-
 	if len(atts) == 0 {
 		return nil, status.Errorf(codes.NotFound, "Could not find attestation for slot and committee in pool")
 	}
 
-	var indexInCommittee uint64
-	for i, idx := range committee {
-		if idx == validatorIndex {
-			indexInCommittee = uint64(i)
-		}
-	}
-
-=======
->>>>>>> 2e291645
 	best := bestAggregate(atts, req.CommitteeIndex, indexInCommittee)
 	attAndProof := &ethpb.AggregateAttestationAndProof{
 		Aggregate:       best,
@@ -96,13 +68,21 @@
 	if err != nil {
 		return nil, err
 	}
-	atts := vs.AttPool.AggregatedAttestationsBySlotIndexElectra(ctx, req.Slot, req.CommitteeIndex)
-	if len(atts) == 0 {
-		atts = vs.AttPool.UnaggregatedAttestationsBySlotIndexElectra(ctx, req.Slot, req.CommitteeIndex)
+
+	var atts []*ethpb.AttestationElectra
+
+	if features.Get().EnableExperimentalAttestationPool {
+		atts = cache.GetBySlotAndCommitteeIndex[*ethpb.AttestationElectra](vs.AttestationCache, req.Slot, req.CommitteeIndex)
+	} else {
+		atts = vs.AttPool.AggregatedAttestationsBySlotIndexElectra(ctx, req.Slot, req.CommitteeIndex)
 		if len(atts) == 0 {
-			return nil, status.Errorf(codes.NotFound, "No attestations found in pool")
+			atts = vs.AttPool.UnaggregatedAttestationsBySlotIndexElectra(ctx, req.Slot, req.CommitteeIndex)
 		}
 	}
+	if len(atts) == 0 {
+		return nil, status.Errorf(codes.NotFound, "Could not find attestation for slot and committee in pool")
+	}
+
 	best := bestAggregate(atts, req.CommitteeIndex, indexInCommittee)
 	attAndProof := &ethpb.AggregateAttestationAndProofElectra{
 		Aggregate:       best,
@@ -153,26 +133,7 @@
 		return 0, 0, status.Errorf(codes.Internal, "Could not get aggregator status: %v", err)
 	}
 	if !isAggregator {
-<<<<<<< HEAD
-		return nil, status.Errorf(codes.InvalidArgument, "Validator is not an aggregator")
-	}
-
-	var atts []*ethpb.AttestationElectra
-
-	if features.Get().EnableExperimentalAttestationPool {
-		atts = cache.GetBySlotAndCommitteeIndex[*ethpb.AttestationElectra](vs.AttestationCache, req.Slot, req.CommitteeIndex)
-	} else {
-		atts = vs.AttPool.AggregatedAttestationsBySlotIndexElectra(ctx, req.Slot, req.CommitteeIndex)
-		if len(atts) == 0 {
-			atts = vs.AttPool.UnaggregatedAttestationsBySlotIndexElectra(ctx, req.Slot, req.CommitteeIndex)
-		}
-=======
 		return 0, 0, status.Errorf(codes.InvalidArgument, "Validator is not an aggregator")
->>>>>>> 2e291645
-	}
-
-	if len(atts) == 0 {
-		return nil, status.Errorf(codes.NotFound, "No attestations found in pool")
 	}
 
 	var indexInCommittee uint64
