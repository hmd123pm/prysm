--- conflicted
+++ resolved
@@ -383,7 +383,6 @@
 	if !errors.Is(err, blocks.ErrUnsupportedGetter) {
 		return nil, status.Errorf(codes.Internal, "Could not get signed beacon block: %v", err)
 	}
-<<<<<<< HEAD
 	result, err = bs.getBlock4844(ctx, blk)
 	if result != nil {
 		return result, nil
@@ -392,9 +391,6 @@
 	if !errors.Is(err, blocks.ErrUnsupportedGetter) {
 		return nil, status.Errorf(codes.Internal, "Could not get signed beacon block: %v", err)
 	}
-=======
-
->>>>>>> b6a32c05
 	return nil, status.Errorf(codes.Internal, "Unknown block type %T", blk)
 }
 
