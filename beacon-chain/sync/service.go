// Package sync includes all chain-synchronization logic for the beacon node,
// including gossip-sub validators for blocks, attestations, and other p2p
// messages, as well as ability to process and respond to block requests
// by peers.
package sync

import (
	"context"
	"sync"
	"time"

	lru "github.com/hashicorp/golang-lru"
	"github.com/libp2p/go-libp2p-core/peer"
	"github.com/libp2p/go-libp2p-core/protocol"
	pubsub "github.com/libp2p/go-libp2p-pubsub"
	gcache "github.com/patrickmn/go-cache"
	"github.com/pkg/errors"
	"github.com/prysmaticlabs/prysm/beacon-chain/blockchain"
	"github.com/prysmaticlabs/prysm/beacon-chain/core"
	"github.com/prysmaticlabs/prysm/beacon-chain/core/feed"
	blockfeed "github.com/prysmaticlabs/prysm/beacon-chain/core/feed/block"
	"github.com/prysmaticlabs/prysm/beacon-chain/core/feed/operation"
	statefeed "github.com/prysmaticlabs/prysm/beacon-chain/core/feed/state"
	"github.com/prysmaticlabs/prysm/beacon-chain/db"
	"github.com/prysmaticlabs/prysm/beacon-chain/operations/attestations"
	"github.com/prysmaticlabs/prysm/beacon-chain/operations/slashings"
	"github.com/prysmaticlabs/prysm/beacon-chain/operations/synccommittee"
	"github.com/prysmaticlabs/prysm/beacon-chain/operations/voluntaryexits"
	"github.com/prysmaticlabs/prysm/beacon-chain/p2p"
	"github.com/prysmaticlabs/prysm/beacon-chain/state/stategen"
	"github.com/prysmaticlabs/prysm/cmd/beacon-chain/flags"
	ethpb "github.com/prysmaticlabs/prysm/proto/prysm/v1alpha1"
	"github.com/prysmaticlabs/prysm/shared"
	"github.com/prysmaticlabs/prysm/shared/abool"
<<<<<<< HEAD
	"github.com/prysmaticlabs/prysm/shared/event"
=======
	lruwrpr "github.com/prysmaticlabs/prysm/shared/lru"
>>>>>>> 562e1282
	"github.com/prysmaticlabs/prysm/shared/params"
	"github.com/prysmaticlabs/prysm/shared/runutil"
	"github.com/prysmaticlabs/prysm/shared/slotutil"
	"github.com/prysmaticlabs/prysm/shared/timeutils"
)

var _ shared.Service = (*Service)(nil)

const rangeLimit = 1024
const seenBlockSize = 1000
const seenUnaggregatedAttSize = 20000
const seenAggregatedAttSize = 1024
const seenSyncMsgSize = 1000         // Maximum of 512 sync committee members, 1000 is a safe amount.
const seenSyncContributionSize = 512 // Maximum of SYNC_COMMITTEE_SIZE as specified by the spec.
const seenExitSize = 100
const seenProposerSlashingSize = 100
const badBlockSize = 1000
const syncMetricsInterval = 10 * time.Second

var (
	// Seconds in one epoch.
	pendingBlockExpTime = time.Duration(params.BeaconConfig().SlotsPerEpoch.Mul(params.BeaconConfig().SecondsPerSlot)) * time.Second
	// time to allow processing early blocks.
	earlyBlockProcessingTolerance = slotutil.MultiplySlotBy(2)
	// time to allow processing early attestations.
	earlyAttestationProcessingTolerance = params.BeaconNetworkConfig().MaximumGossipClockDisparity
	errWrongMessage                     = errors.New("wrong pubsub message")
	errNilMessage                       = errors.New("nil pubsub message")
)

// Common type for functional p2p validation options.
type validationFn func(ctx context.Context) pubsub.ValidationResult

// Config to set up the regular sync service.
type Config struct {
<<<<<<< HEAD
	P2P                     p2p.P2P
	DB                      db.NoHeadAccessDatabase
	AttPool                 attestations.Pool
	ExitPool                voluntaryexits.PoolManager
	SlashingPool            slashings.PoolManager
	Chain                   blockchainService
	InitialSync             Checker
	StateNotifier           statefeed.Notifier
	BlockNotifier           blockfeed.Notifier
	AttestationNotifier     operation.Notifier
	SlasherAttestationsFeed *event.Feed
	SlasherBlockHeadersFeed *event.Feed
	StateGen                *stategen.State
=======
	P2P               p2p.P2P
	DB                db.NoHeadAccessDatabase
	AttPool           attestations.Pool
	ExitPool          voluntaryexits.PoolManager
	SlashingPool      slashings.PoolManager
	SyncCommsPool     synccommittee.Pool
	Chain             blockchainService
	InitialSync       Checker
	StateNotifier     statefeed.Notifier
	BlockNotifier     blockfeed.Notifier
	OperationNotifier operation.Notifier
	StateGen          *stategen.State
>>>>>>> 562e1282
}

// This defines the interface for interacting with block chain service
type blockchainService interface {
	blockchain.BlockReceiver
	blockchain.HeadFetcher
	blockchain.FinalizationFetcher
	blockchain.ForkFetcher
	blockchain.AttestationReceiver
	blockchain.TimeFetcher
	blockchain.GenesisFetcher
	blockchain.CanonicalFetcher
}

// Service is responsible for handling all run time p2p related operations as the
// main entry point for network messages.
type Service struct {
	cfg                              *Config
	ctx                              context.Context
	cancel                           context.CancelFunc
	slotToPendingBlocks              *gcache.Cache
	seenPendingBlocks                map[[32]byte]bool
	blkRootToPendingAtts             map[[32]byte][]*ethpb.SignedAggregateAttestationAndProof
	subHandler                       *subTopicHandler
	pendingAttsLock                  sync.RWMutex
	pendingQueueLock                 sync.RWMutex
	chainStarted                     *abool.AtomicBool
	validateBlockLock                sync.RWMutex
	rateLimiter                      *limiter
	seenBlockLock                    sync.RWMutex
	seenBlockCache                   *lru.Cache
	seenAggregatedAttestationLock    sync.RWMutex
	seenAggregatedAttestationCache   *lru.Cache
	seenUnAggregatedAttestationLock  sync.RWMutex
	seenUnAggregatedAttestationCache *lru.Cache
	seenExitLock                     sync.RWMutex
	seenExitCache                    *lru.Cache
	seenProposerSlashingLock         sync.RWMutex
	seenProposerSlashingCache        *lru.Cache
	seenAttesterSlashingLock         sync.RWMutex
	seenAttesterSlashingCache        map[uint64]bool
	seenSyncMessageLock              sync.RWMutex
	seenSyncMessageCache             *lru.Cache
	seenSyncContributionLock         sync.RWMutex
	seenSyncContributionCache        *lru.Cache
	badBlockCache                    *lru.Cache
	badBlockLock                     sync.RWMutex
}

// NewService initializes new regular sync service.
func NewService(ctx context.Context, cfg *Config) *Service {
	c := gcache.New(pendingBlockExpTime /* exp time */, 2*pendingBlockExpTime /* prune time */)

	rLimiter := newRateLimiter(cfg.P2P)
	ctx, cancel := context.WithCancel(ctx)
	r := &Service{
		cfg:                  cfg,
		ctx:                  ctx,
		cancel:               cancel,
		chainStarted:         abool.New(),
		slotToPendingBlocks:  c,
		seenPendingBlocks:    make(map[[32]byte]bool),
		blkRootToPendingAtts: make(map[[32]byte][]*ethpb.SignedAggregateAttestationAndProof),
		subHandler:           newSubTopicHandler(),
		rateLimiter:          rLimiter,
	}

	go r.registerHandlers()

	return r
}

// Start the regular sync service.
func (s *Service) Start() {
	s.initCaches()

	s.cfg.P2P.AddConnectionHandler(s.reValidatePeer, s.sendGoodbye)
	s.cfg.P2P.AddDisconnectionHandler(func(_ context.Context, _ peer.ID) error {
		// no-op
		return nil
	})
	s.cfg.P2P.AddPingMethod(s.sendPingRequest)
	s.processPendingBlocksQueue()
	s.processPendingAttsQueue()
	s.maintainPeerStatuses()
	if !flags.Get().DisableSync {
		s.resyncIfBehind()
	}

	// Update sync metrics.
	runutil.RunEvery(s.ctx, syncMetricsInterval, s.updateMetrics)
}

// Stop the regular sync service.
func (s *Service) Stop() error {
	defer func() {
		if s.rateLimiter != nil {
			s.rateLimiter.free()
		}
	}()
	// Removing RPC Stream handlers.
	for _, p := range s.cfg.P2P.Host().Mux().Protocols() {
		s.cfg.P2P.Host().RemoveStreamHandler(protocol.ID(p))
	}
	// Deregister Topic Subscribers.
	for _, t := range s.cfg.P2P.PubSub().GetTopics() {
		s.unSubscribeFromTopic(t)
	}
	defer s.cancel()
	return nil
}

// Status of the currently running regular sync service.
func (s *Service) Status() error {
	// If our head slot is on a previous epoch and our peers are reporting their head block are
	// in the most recent epoch, then we might be out of sync.
	if headEpoch := core.SlotToEpoch(s.cfg.Chain.HeadSlot()); headEpoch+1 < core.SlotToEpoch(s.cfg.Chain.CurrentSlot()) &&
		headEpoch+1 < s.cfg.P2P.Peers().HighestEpoch() {
		return errors.New("out of sync")
	}
	return nil
}

// This initializes the caches to update seen beacon objects coming in from the wire
// and prevent DoS.
func (s *Service) initCaches() {
	s.seenBlockCache = lruwrpr.New(seenBlockSize)
	s.seenAggregatedAttestationCache = lruwrpr.New(seenAggregatedAttSize)
	s.seenUnAggregatedAttestationCache = lruwrpr.New(seenUnaggregatedAttSize)
	s.seenSyncMessageCache = lruwrpr.New(seenSyncMsgSize)
	s.seenSyncContributionCache = lruwrpr.New(seenSyncContributionSize)
	s.seenExitCache = lruwrpr.New(seenExitSize)
	s.seenAttesterSlashingCache = make(map[uint64]bool)
	s.seenProposerSlashingCache = lruwrpr.New(seenProposerSlashingSize)
	s.badBlockCache = lruwrpr.New(badBlockSize)
}

func (s *Service) registerHandlers() {
	// Wait until chain start.
	stateChannel := make(chan *feed.Event, 1)
	stateSub := s.cfg.StateNotifier.StateFeed().Subscribe(stateChannel)
	defer stateSub.Unsubscribe()
	for {
		select {
		case event := <-stateChannel:
			switch event.Type {
			case statefeed.Initialized:
				data, ok := event.Data.(*statefeed.InitializedData)
				if !ok {
					log.Error("Event feed data is not type *statefeed.InitializedData")
					return
				}
				startTime := data.StartTime
				log.WithField("starttime", startTime).Debug("Received state initialized event")

				// Register respective rpc handlers at state initialized event.
				s.registerRPCHandlers()
				// Wait for chainstart in separate routine.
				go func() {
					if startTime.After(timeutils.Now()) {
						time.Sleep(timeutils.Until(startTime))
					}
					log.WithField("starttime", startTime).Debug("Chain started in sync service")
					s.markForChainStart()
				}()
			case statefeed.Synced:
				_, ok := event.Data.(*statefeed.SyncedData)
				if !ok {
					log.Error("Event feed data is not type *statefeed.SyncedData")
					return
				}
				// Register respective pubsub handlers at state synced event.
				digest, err := s.currentForkDigest()
				if err != nil {
					log.WithError(err).Error("Could not retrieve current fork digest")
					return
				}
				currentEpoch := core.SlotToEpoch(core.CurrentSlot(uint64(s.cfg.Chain.GenesisTime().Unix())))
				s.registerSubscribers(currentEpoch, digest)
				go s.forkWatcher()
				return
			}
		case <-s.ctx.Done():
			log.Debug("Context closed, exiting goroutine")
			return
		case err := <-stateSub.Err():
			log.WithError(err).Error("Could not subscribe to state notifier")
			return
		}
	}
}

// marks the chain as having started.
func (s *Service) markForChainStart() {
	s.chainStarted.Set()
}

// Checker defines a struct which can verify whether a node is currently
// synchronizing a chain with the rest of peers in the network.
type Checker interface {
	Initialized() bool
	Syncing() bool
	Synced() bool
	Status() error
	Resync() error
}<|MERGE_RESOLUTION|>--- conflicted
+++ resolved
@@ -32,11 +32,8 @@
 	ethpb "github.com/prysmaticlabs/prysm/proto/prysm/v1alpha1"
 	"github.com/prysmaticlabs/prysm/shared"
 	"github.com/prysmaticlabs/prysm/shared/abool"
-<<<<<<< HEAD
 	"github.com/prysmaticlabs/prysm/shared/event"
-=======
 	lruwrpr "github.com/prysmaticlabs/prysm/shared/lru"
->>>>>>> 562e1282
 	"github.com/prysmaticlabs/prysm/shared/params"
 	"github.com/prysmaticlabs/prysm/shared/runutil"
 	"github.com/prysmaticlabs/prysm/shared/slotutil"
@@ -72,34 +69,21 @@
 
 // Config to set up the regular sync service.
 type Config struct {
-<<<<<<< HEAD
+	AttestationNotifier     operation.Notifier
 	P2P                     p2p.P2P
 	DB                      db.NoHeadAccessDatabase
 	AttPool                 attestations.Pool
 	ExitPool                voluntaryexits.PoolManager
 	SlashingPool            slashings.PoolManager
+	SyncCommsPool           synccommittee.Pool
 	Chain                   blockchainService
 	InitialSync             Checker
 	StateNotifier           statefeed.Notifier
 	BlockNotifier           blockfeed.Notifier
-	AttestationNotifier     operation.Notifier
+	OperationNotifier       operation.Notifier
+	StateGen                *stategen.State
 	SlasherAttestationsFeed *event.Feed
 	SlasherBlockHeadersFeed *event.Feed
-	StateGen                *stategen.State
-=======
-	P2P               p2p.P2P
-	DB                db.NoHeadAccessDatabase
-	AttPool           attestations.Pool
-	ExitPool          voluntaryexits.PoolManager
-	SlashingPool      slashings.PoolManager
-	SyncCommsPool     synccommittee.Pool
-	Chain             blockchainService
-	InitialSync       Checker
-	StateNotifier     statefeed.Notifier
-	BlockNotifier     blockfeed.Notifier
-	OperationNotifier operation.Notifier
-	StateGen          *stategen.State
->>>>>>> 562e1282
 }
 
 // This defines the interface for interacting with block chain service
