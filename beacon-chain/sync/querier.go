package sync

import (
	"context"
	"math/big"
	"time"

	"github.com/ethereum/go-ethereum/common"
	peer "github.com/libp2p/go-libp2p-peer"
	"github.com/prysmaticlabs/prysm/beacon-chain/db"
	pb "github.com/prysmaticlabs/prysm/proto/beacon/p2p/v1"
	"github.com/prysmaticlabs/prysm/shared/bytesutil"
	"github.com/prysmaticlabs/prysm/shared/event"
	"github.com/prysmaticlabs/prysm/shared/p2p"
	"github.com/prysmaticlabs/prysm/shared/params"
	"github.com/sirupsen/logrus"
)

var queryLog = logrus.WithField("prefix", "syncQuerier")

type powChainService interface {
	HasChainStartLogOccurred() (bool, uint64, error)
	BlockExists(ctx context.Context, hash common.Hash) (bool, *big.Int, error)
	ChainStartFeed() *event.Feed
}

// QuerierConfig defines the configurable properties of SyncQuerier.
type QuerierConfig struct {
	ResponseBufferSize int
	P2P                p2pAPI
	BeaconDB           *db.BeaconDB
	PowChain           powChainService
	CurrentHeadSlot    uint64
	ChainService       chainService
}

// DefaultQuerierConfig provides the default configuration for a sync service.
// ResponseBufferSize determines that buffer size of the `responseBuf` channel.
func DefaultQuerierConfig() *QuerierConfig {
	return &QuerierConfig{
		ResponseBufferSize: params.BeaconConfig().DefaultBufferSize,
	}
}

// Querier defines the main class in this package.
// See the package comments for a general description of the service's functions.
type Querier struct {
	ctx                       context.Context
	cancel                    context.CancelFunc
	p2p                       p2pAPI
	db                        *db.BeaconDB
	chainService              chainService
	currentHeadSlot           uint64
	currentStateRoot          []byte
	currentFinalizedStateRoot [32]byte
	responseBuf               chan p2p.Message
	chainStartBuf             chan time.Time
	powchain                  powChainService
	chainStarted              bool
	atGenesis                 bool
	bestPeer                  peer.ID
}

// NewQuerierService constructs a new Sync Querier Service.
// This method is normally called by the main node.
func NewQuerierService(ctx context.Context,
	cfg *QuerierConfig,
) *Querier {
	ctx, cancel := context.WithCancel(ctx)

	responseBuf := make(chan p2p.Message, cfg.ResponseBufferSize)

	return &Querier{
		ctx:             ctx,
		cancel:          cancel,
		p2p:             cfg.P2P,
		db:              cfg.BeaconDB,
		chainService:    cfg.ChainService,
		responseBuf:     responseBuf,
		currentHeadSlot: cfg.CurrentHeadSlot,
		chainStarted:    false,
		powchain:        cfg.PowChain,
		chainStartBuf:   make(chan time.Time, 1),
	}
}

// Start begins the goroutine.
func (q *Querier) Start() {
	hasChainStarted, _, err := q.powchain.HasChainStartLogOccurred()
	if err != nil {
		queryLog.Errorf("Unable to get current state of the deposit contract %v", err)
		return
	}

	q.chainStarted = hasChainStarted
	q.atGenesis = !hasChainStarted

	bState, err := q.db.HeadState(q.ctx)
	if err != nil {
		queryLog.Errorf("Unable to retrieve beacon state %v", err)
	}

	// we handle both the cases where either chainstart has not occurred or
	// if beacon state has been initialized. If chain start has occurred but
	// beacon state has not been initialized we wait for the POW chain service
	// to accumulate all the deposits and process them.
	if !hasChainStarted || bState == nil {
		q.listenForStateInitialization()

		// Return, if the node is at genesis.
		if q.atGenesis {
			return
		}
	}
	q.run()
}

// Stop kills the sync querier goroutine.
func (q *Querier) Stop() error {
	queryLog.Info("Stopping service")
	q.cancel()
	return nil
}

func (q *Querier) listenForStateInitialization() {
	sub := q.chainService.StateInitializedFeed().Subscribe(q.chainStartBuf)
	defer sub.Unsubscribe()
	for {
		select {
		case <-q.chainStartBuf:
			queryLog.Info("State has been initialized")
			q.chainStarted = true
			return
		case <-sub.Err():
			log.Fatal("Subscriber closed, unable to continue on with sync")
			return
		case <-q.ctx.Done():
			log.Debug("RPC context closed, exiting goroutine")
			return
		}
	}
}

func (q *Querier) run() {
	responseSub := q.p2p.Subscribe(&pb.ChainHeadResponse{}, q.responseBuf)
	// Ticker so that service will keep on requesting for chain head
	// until they get a response.
	ticker := time.NewTicker(1 * time.Second)

	defer func() {
		responseSub.Unsubscribe()
		close(q.responseBuf)
		ticker.Stop()
	}()

<<<<<<< HEAD
	timeout := time.After(5 * time.Second)
=======
	log.Info("Polling peers for latest chain head...")
	hasReceivedResponse := false
	var timeout <-chan time.Time
>>>>>>> b1334c61
	for {
		select {
		case <-q.ctx.Done():
			queryLog.Info("Finished querying state of the network, importing blocks...")
			return
		case <-ticker.C:
			q.RequestLatestHead()
		case <-timeout:
			queryLog.WithField("peerID", q.bestPeer.Pretty()).Info("Peer with highest canonical head")
			queryLog.Infof(
				"Latest chain head is at slot: %d and state root: %#x",
				q.currentHeadSlot-params.BeaconConfig().GenesisSlot, q.currentStateRoot,
			)
			ticker.Stop()
			responseSub.Unsubscribe()
			q.cancel()
		case msg := <-q.responseBuf:
<<<<<<< HEAD
=======
			// If this is the first response a node receives, we start
			// a timeout that will keep listening for more responses over a
			// certain time interval to ensure we get the best head from our peers.
			if !hasReceivedResponse {
				timeout = time.After(10 * time.Second)
				hasReceivedResponse = true
			}
>>>>>>> b1334c61
			response := msg.Data.(*pb.ChainHeadResponse)
			queryLog.WithFields(logrus.Fields{
				"peerID":      msg.Peer.Pretty(),
				"highestSlot": response.CanonicalSlot - params.BeaconConfig().GenesisSlot,
			}).Info("Received chain head from peer")
			if response.CanonicalSlot > q.currentHeadSlot {
				q.currentHeadSlot = response.CanonicalSlot
				q.bestPeer = msg.Peer
				q.currentHeadSlot = response.CanonicalSlot
				q.currentStateRoot = response.CanonicalStateRootHash32
				q.currentFinalizedStateRoot = bytesutil.ToBytes32(response.FinalizedStateRootHash32S)
			}
		}
	}
}

// RequestLatestHead broadcasts a request for
// the latest chain head slot and state root to a peer.
func (q *Querier) RequestLatestHead() {
	request := &pb.ChainHeadRequest{}
	q.p2p.Broadcast(context.Background(), request)
}

// IsSynced checks if the node is currently synced with the
// rest of the network.
func (q *Querier) IsSynced() (bool, error) {
	if !q.chainStarted {
		return true, nil
	}
	if q.atGenesis {
		return true, nil
	}
	block, err := q.db.ChainHead()
	if err != nil {
		return false, err
	}

	if block == nil {
		return false, nil
	}

	if block.Slot >= q.currentHeadSlot {
		return true, nil
	}

	return false, err
}<|MERGE_RESOLUTION|>--- conflicted
+++ resolved
@@ -153,13 +153,9 @@
 		ticker.Stop()
 	}()
 
-<<<<<<< HEAD
-	timeout := time.After(5 * time.Second)
-=======
 	log.Info("Polling peers for latest chain head...")
 	hasReceivedResponse := false
 	var timeout <-chan time.Time
->>>>>>> b1334c61
 	for {
 		select {
 		case <-q.ctx.Done():
@@ -177,8 +173,6 @@
 			responseSub.Unsubscribe()
 			q.cancel()
 		case msg := <-q.responseBuf:
-<<<<<<< HEAD
-=======
 			// If this is the first response a node receives, we start
 			// a timeout that will keep listening for more responses over a
 			// certain time interval to ensure we get the best head from our peers.
@@ -186,7 +180,6 @@
 				timeout = time.After(10 * time.Second)
 				hasReceivedResponse = true
 			}
->>>>>>> b1334c61
 			response := msg.Data.(*pb.ChainHeadResponse)
 			queryLog.WithFields(logrus.Fields{
 				"peerID":      msg.Peer.Pretty(),
