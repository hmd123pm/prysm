--- conflicted
+++ resolved
@@ -228,32 +228,6 @@
 		return errors.New("incorrect proposer index")
 	}
 
-<<<<<<< HEAD
-	// check if the block has execution payload.
-	// If yes, then do few more checks per spec
-	if parentState.Version() == version.Bellatrix {
-		executionEnabled, err := blocks.ExecutionEnabled(parentState, blk.Block().Body())
-		if err != nil {
-			return err
-		}
-		if executionEnabled {
-			payload, err := blk.Block().Body().ExecutionPayload()
-			if err != nil || payload == nil {
-				return err
-			}
-
-			// [REJECT] The block's execution payload timestamp is correct with respect to the slot --
-			// i.e. execution_payload.timestamp == compute_timestamp_at_slot(state, block.slot).
-			t, err := slots.ToTime(genesisTime, blk.Block().Slot())
-			if err != nil {
-				return err
-			}
-			if payload.Timestamp != uint64(t.Unix()) {
-				return errors.New("incorrect timestamp")
-			}
-		}
-	}
-=======
 	return validateBellatrixBeaconBlock(parentState, blk.Block())
 }
 
@@ -295,7 +269,6 @@
 		return errors.New("incorrect timestamp")
 	}
 
->>>>>>> 762ea6dc
 	return nil
 }
 
